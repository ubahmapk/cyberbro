import logging
import queue
import threading
import time
from types import ModuleType

import flask

<<<<<<< HEAD
=======
from engines import (
    abuseipdb,
    abusix,
    alienvault,
    chrome_extension,
    criminalip,
    crowdstrike,
    crtsh,
    dfir_iris,
    github,
    google,
    google_dns,
    google_safe_browsing,
    hudsonrock,
    ioc_one,
    ipinfo,
    ipquery,
    microsoft_defender_for_endpoint,
    misp,
    opencti,
    phishtank,
    rdap,
    reverse_dns,
    shodan,
    spur_us,
    threatfox,
    urlscan,
    virustotal,
    webscout,
)
>>>>>>> 59075ed4
from models.analysis_result import AnalysisResult
from models.datatypes import ObservableMap, Proxies, Report
from utils.config import Secrets, get_config
from utils.database import get_analysis_result, save_analysis_result
from utils.utils import is_bogon

logger = logging.getLogger(__name__)

# Read the secrets from the config file
secrets: Secrets = get_config()

PROXIES: Proxies = Proxies({"http": secrets.proxy_url, "https": secrets.proxy_url})

SSL_VERIFY: bool = secrets.ssl_verify


def perform_analysis(
    app: flask.Flask, observables: list[ObservableMap], loaded_engines: list[ModuleType], analysis_id: str
) -> None:
    with app.app_context():
        start_time: float = time.time()

        # Store analysis metadata in the database
        analysis_result: AnalysisResult = AnalysisResult(
            id=analysis_id,
            results=[],
            start_time=start_time,
            end_time=None,
            start_time_string=time.strftime("%Y-%m-%d %H:%M:%S", time.localtime(start_time)),
            end_time_string="",
            analysis_duration_string="",
            analysis_duration=0,
            selected_engines=[engine.NAME for engine in loaded_engines],
            in_progress=True,
        )
        save_analysis_result(analysis_result)

        result_queue: queue.Queue[tuple[int, Report]] = queue.Queue()
        threads: list[threading.Thread] = [
            threading.Thread(
                target=analyze_observable,
                args=(observable, index, loaded_engines, result_queue),
            )
            for index, observable in enumerate(observables)
        ]

        for thread in threads:
            thread.start()
        for thread in threads:
            thread.join()

        results: list[Report] = collect_results_from_queue(result_queue, len(observables))
        update_analysis_metadata(analysis_id, start_time, results)


def analyze_observable(
    observable: ObservableMap,
    index: int,
    loaded_engines: list[ModuleType],
    result_queue: queue.Queue[tuple[int, Report]],
) -> None:
    result: Report = initialize_result(observable)
    result = perform_engine_queries(observable, loaded_engines, result)
    result_queue.put((index, result))


def initialize_result(observable: ObservableMap) -> Report:
    return Report(
        {
            "observable": observable["value"],
            "type": observable["type"],
            "reversed_success": False,
        }
    )


def perform_engine_queries(observable: ObservableMap, loaded_engines: list[ModuleType], result: Report) -> Report:
    # 1. Check if IP is private
    if observable["type"] in ["IPv4", "IPv6"] and is_bogon(observable["value"]):
        observable["type"] = "BOGON"
    """
    The chrome_extension engine retrieves the name of a Chrome or Edge extension
    using its ID. It is a default behavior for the CHROME_EXTENSION type, so the user doesn't need to select it
    explicitly in the engines list.

<<<<<<< HEAD
    The enrichment for this kind of observable is performed like the others engines at the top,
    the name is an exception.
    """
=======
    if "urlscan" in selected_engines and observable["type"] in urlscan.SUPPORTED_OBSERVABLE_TYPES:
        result["urlscan"] = urlscan.query_urlscan(observable["value"], observable["type"], PROXIES, SSL_VERIFY)

    if "crtsh" in selected_engines and observable["type"] in crtsh.SUPPORTED_OBSERVABLE_TYPES:
        result["crtsh"] = crtsh.query_crtsh(observable["value"], observable["type"], PROXIES, SSL_VERIFY)

    if "ioc_one_html" in selected_engines and observable["type"] in ioc_one.SUPPORTED_OBSERVABLE_TYPES:
        result["ioc_one_html"] = ioc_one.query_ioc_one_html(observable["value"], PROXIES, SSL_VERIFY)

    if "ioc_one_pdf" in selected_engines and observable["type"] in ioc_one.SUPPORTED_OBSERVABLE_TYPES:
        result["ioc_one_pdf"] = ioc_one.query_ioc_one_pdf(observable["value"], PROXIES, SSL_VERIFY)

    if "google" in selected_engines and observable["type"] in google.SUPPORTED_OBSERVABLE_TYPES:
        result["google"] = google.query_google(observable["value"], observable["type"], PROXIES, SSL_VERIFY)

    if "github" in selected_engines and observable["type"] in github.SUPPORTED_OBSERVABLE_TYPES:
        result["github"] = github.query_github(observable["value"], PROXIES, SSL_VERIFY)

    if "rdap" in selected_engines and observable["type"] in rdap.SUPPORTED_OBSERVABLE_TYPES:
        result["rdap"] = rdap.query_openrdap(observable["value"], observable["type"], PROXIES, SSL_VERIFY)

    if "mde" in selected_engines and observable["type"] in microsoft_defender_for_endpoint.SUPPORTED_OBSERVABLE_TYPES:
        result["mde"] = microsoft_defender_for_endpoint.query_microsoft_defender_for_endpoint(
            observable["value"],
            observable["type"],
            secrets.mde_tenant_id,
            secrets.mde_client_id,
            secrets.mde_client_secret,
            PROXIES,
            SSL_VERIFY,
        )

    if "crowdstrike" in selected_engines and observable["type"] in crowdstrike.SUPPORTED_OBSERVABLE_TYPES:
        result["crowdstrike"] = crowdstrike.query_crowdstrike(
            observable["value"],
            observable["type"],
            secrets.crowdstrike_client_id,
            secrets.crowdstrike_client_secret,
            secrets.crowdstrike_falcon_base_url,
            SSL_VERIFY,
            PROXIES,
        )

    if "opencti" in selected_engines and observable["type"] in opencti.SUPPORTED_OBSERVABLE_TYPES:
        result["opencti"] = opencti.query_opencti(
            observable["value"],
            secrets.opencti_api_key,
            secrets.opencti_url,
            PROXIES,
            SSL_VERIFY,
        )

    if "dfir_iris" in selected_engines and observable["type"] in dfir_iris.SUPPORTED_OBSERVABLE_TYPES:
        result["dfir_iris"] = dfir_iris.query_dfir_iris(
            observable["value"],
            observable["type"],
            secrets.dfir_iris_api_key,
            secrets.dfir_iris_url,
            PROXIES,
            SSL_VERIFY,
        )

    if "threatfox" in selected_engines and observable["type"] in threatfox.SUPPORTED_OBSERVABLE_TYPES:
        result["threatfox"] = threatfox.query_threatfox(
            observable["value"], observable["type"], secrets.threatfox, PROXIES, SSL_VERIFY
        )

    if "virustotal" in selected_engines and observable["type"] in virustotal.SUPPORTED_OBSERVABLE_TYPES:
        result["virustotal"] = virustotal.query_virustotal(
            observable["value"],
            observable["type"],
            secrets.virustotal,
            PROXIES,
            SSL_VERIFY,
        )

    if "alienvault" in selected_engines and observable["type"] in alienvault.SUPPORTED_OBSERVABLE_TYPES:
        result["alienvault"] = alienvault.run_engine(
            observable,
            PROXIES,
            SSL_VERIFY,
        )

    if "misp" in selected_engines and observable["type"] in misp.SUPPORTED_OBSERVABLE_TYPES:
        result["misp"] = misp.query_misp(
            observable["value"],
            observable["type"],
            PROXIES,
            SSL_VERIFY,
            secrets.misp_api_key,
            secrets.misp_url,
        )

    if (
        "google_safe_browsing" in selected_engines
        and observable["type"] in google_safe_browsing.SUPPORTED_OBSERVABLE_TYPES
    ):
        result["google_safe_browsing"] = google_safe_browsing.query_google_safe_browsing(
            observable["value"],
            observable["type"],
            secrets.google_safe_browsing,
            PROXIES,
            SSL_VERIFY,
        )

    if "phishtank" in selected_engines and observable["type"] in phishtank.SUPPORTED_OBSERVABLE_TYPES:
        result["phishtank"] = phishtank.query_phishtank(observable["value"], observable["type"], PROXIES, SSL_VERIFY)

    if "criminalip" in selected_engines and observable["type"] in criminalip.SUPPORTED_OBSERVABLE_TYPES:
        result["criminalip"] = criminalip.run_criminal_ip_analysis(
            observable["value"],
            PROXIES,
            SSL_VERIFY,
        )

    if "hudsonrock" in selected_engines and observable["type"] in hudsonrock.SUPPORTED_OBSERVABLE_TYPES:
        result["hudsonrock"] = hudsonrock.query_hudsonrock(observable["value"], observable["type"], PROXIES, SSL_VERIFY)

    if "google_dns" in selected_engines and observable["type"] in google_dns.SUPPORTED_OBSERVABLE_TYPES:
        result["google_dns"] = google_dns.query_google_dns(observable["value"], observable["type"], PROXIES, SSL_VERIFY)
>>>>>>> 59075ed4

    """
    2. Reverse DNS if possible, change observable type to IP if possible.
    This is done to allow further enrichment with engines that require an only an IP address.
    The other engines at the top use the original observable type and value.
    e.g. IPquery only supports IPv4 and IPv6, so if the observable is a FQDN or URL,
    it will not be enriched by IPquery, but if it is a reverse DNS result, it will be enriched.
    This is a case of auto-pivoting, where the observable type is changed to IP.
    """

    """
    if "reverse_dns" in selected_engines and observable["type"] in reverse_dns.SUPPORTED_OBSERVABLE_TYPES:
        reverse_dns_result = reverse_dns.run_engine(observable["value"], observable["type"])
        result["reverse_dns"] = reverse_dns_result
        if reverse_dns_result:
            result["reversed_success"] = True
            if observable["type"] in ["FQDN", "URL"]:
                observable["type"] = "IPv4"
                observable["value"] = reverse_dns_result["reverse_dns"][0]
<<<<<<< HEAD
=======

    if "ipquery" in selected_engines and observable["type"] in ipquery.SUPPORTED_OBSERVABLE_TYPES:
        result["ipquery"] = ipquery.query_ipquery(observable["value"], PROXIES, SSL_VERIFY)

    if "ipinfo" in selected_engines and observable["type"] in ipinfo.SUPPORTED_OBSERVABLE_TYPES:
        result["ipinfo"] = ipinfo.query_ipinfo(observable["value"], secrets.ipinfo, PROXIES, SSL_VERIFY)

    if "abuseipdb" in selected_engines and observable["type"] in abuseipdb.SUPPORTED_OBSERVABLE_TYPES:
        result["abuseipdb"] = abuseipdb.query_abuseipdb(observable["value"], secrets.abuseipdb, PROXIES, SSL_VERIFY)

    if "spur" in selected_engines and observable["type"] in spur_us.SUPPORTED_OBSERVABLE_TYPES:
        result["spur"] = spur_us.query_spur_us(observable["value"], PROXIES, SSL_VERIFY, secrets.spur_us)

    if "webscout" in selected_engines and observable["type"] in webscout.SUPPORTED_OBSERVABLE_TYPES:
        result["webscout"] = webscout.query_webscout(observable["value"], secrets.webscout, PROXIES, SSL_VERIFY)

    if "shodan" in selected_engines and observable["type"] in shodan.SUPPORTED_OBSERVABLE_TYPES:
        result["shodan"] = shodan.query_shodan(observable["value"], secrets.shodan, PROXIES, SSL_VERIFY)

    if "abusix" in selected_engines and observable["type"] in abusix.SUPPORTED_OBSERVABLE_TYPES:
        result["abusix"] = abusix.query_abusix(observable["value"])

    """
    The chrome_extension engine retrieves the name of a Chrome or Edge extension
    using its ID. It is a default behavior for the CHROME_EXTENSION type,
    so the user doesn't need to select it explicitly in the engines list.
    The enrichment for this kind of observable is performed like the others engines at the top,
    the extension name is an exception.
>>>>>>> 59075ed4
    """

    for engine in loaded_engines:
        if observable["type"] in engine.SUPPORTED_OBSERVABLE_TYPES:
            logger.debug(f"Running {engine.NAME} engine for observable: {observable['value']} ({observable['type']})")
            result[engine.NAME] = engine.run_engine(
                observable,
                PROXIES,
                SSL_VERIFY,
            )

    # print("Results: ", result, file=sys.stderr)
    return result


def collect_results_from_queue(result_queue: queue.Queue[tuple[int, Report]], num_observables: int) -> list[Report]:
    results: list[Report] = []
    # results: list[Report] = [Report * num_observables]
    while not result_queue.empty():
        index, result = result_queue.get()
        results[index] = result
    return results


def check_analysis_in_progress(analysis_id: str) -> bool:
    analysis_result: AnalysisResult | None = get_analysis_result(analysis_id)
    return analysis_result.in_progress if analysis_result else False


def update_analysis_metadata(analysis_id: str, start_time: float, results: list[Report]) -> None:
    analysis_result: AnalysisResult | None = get_analysis_result(analysis_id)
    if analysis_result:
        end_time = time.time()
        analysis_result.end_time = end_time
        analysis_result.end_time_string = time.strftime("%Y-%m-%d %H:%M:%S", time.localtime(end_time))
        analysis_result.analysis_duration = end_time - start_time
        analysis_result.analysis_duration_string = (
            f"{int((end_time - start_time) // 60)} minutes, {(end_time - start_time) % 60:.2f} seconds"
        )
        analysis_result.results = results
        analysis_result.in_progress = False
        save_analysis_result(analysis_result)<|MERGE_RESOLUTION|>--- conflicted
+++ resolved
@@ -6,13 +6,10 @@
 
 import flask
 
-<<<<<<< HEAD
-=======
 from engines import (
     abuseipdb,
     abusix,
     alienvault,
-    chrome_extension,
     criminalip,
     crowdstrike,
     crtsh,
@@ -22,7 +19,8 @@
     google_dns,
     google_safe_browsing,
     hudsonrock,
-    ioc_one,
+    ioc_one_html,
+    ioc_one_pdf,
     ipinfo,
     ipquery,
     microsoft_defender_for_endpoint,
@@ -38,7 +36,6 @@
     virustotal,
     webscout,
 )
->>>>>>> 59075ed4
 from models.analysis_result import AnalysisResult
 from models.datatypes import ObservableMap, Proxies, Report
 from utils.config import Secrets, get_config
@@ -124,22 +121,47 @@
     using its ID. It is a default behavior for the CHROME_EXTENSION type, so the user doesn't need to select it
     explicitly in the engines list.
 
-<<<<<<< HEAD
     The enrichment for this kind of observable is performed like the others engines at the top,
     the name is an exception.
     """
-=======
+
+    for engine in loaded_engines:
+        """
+        We need a way to migrate engines over time to the control loop.
+
+        Setting a MIGRATED flag in the engine module allows us to control which engines
+        are executed in the new control loop and which ones are skipped.
+
+        Engines that have been migrated should also be removed from the long if block above.
+        """
+        if not engine.MIGRATED:
+            continue
+
+        if observable["type"] in engine.SUPPORTED_OBSERVABLE_TYPES:
+            logger.debug(f"Running {engine.NAME} engine for observable: {observable['value']} ({observable['type']})")
+            result[engine.NAME] = engine.run_engine(
+                observable,
+                PROXIES,
+                SSL_VERIFY,
+            )
+
+    """
+    Temporary generation of selected engines list from loaded engines.
+    For use during migration to dynamic loading
+    """
+    selected_engines: list[str] = [engine.NAME.lower() for engine in loaded_engines if not engine.MIGRATED]
+
     if "urlscan" in selected_engines and observable["type"] in urlscan.SUPPORTED_OBSERVABLE_TYPES:
-        result["urlscan"] = urlscan.query_urlscan(observable["value"], observable["type"], PROXIES, SSL_VERIFY)
+        result["urlscan"] = urlscan.run_engine(observable["value"], observable["type"], PROXIES, SSL_VERIFY)
 
     if "crtsh" in selected_engines and observable["type"] in crtsh.SUPPORTED_OBSERVABLE_TYPES:
-        result["crtsh"] = crtsh.query_crtsh(observable["value"], observable["type"], PROXIES, SSL_VERIFY)
-
-    if "ioc_one_html" in selected_engines and observable["type"] in ioc_one.SUPPORTED_OBSERVABLE_TYPES:
-        result["ioc_one_html"] = ioc_one.query_ioc_one_html(observable["value"], PROXIES, SSL_VERIFY)
-
-    if "ioc_one_pdf" in selected_engines and observable["type"] in ioc_one.SUPPORTED_OBSERVABLE_TYPES:
-        result["ioc_one_pdf"] = ioc_one.query_ioc_one_pdf(observable["value"], PROXIES, SSL_VERIFY)
+        result["crtsh"] = crtsh.run_engine(observable["value"], observable["type"], PROXIES, SSL_VERIFY)
+
+    if "ioc_one_html" in selected_engines and observable["type"] in ioc_one_html.SUPPORTED_OBSERVABLE_TYPES:
+        result["ioc_one_html"] = ioc_one_html.query_ioc_one_html(observable["value"], PROXIES, SSL_VERIFY)
+
+    if "ioc_one_pdf" in selected_engines and observable["type"] in ioc_one_pdf.SUPPORTED_OBSERVABLE_TYPES:
+        result["ioc_one_pdf"] = ioc_one_pdf.query_ioc_one_pdf(observable["value"], PROXIES, SSL_VERIFY)
 
     if "google" in selected_engines and observable["type"] in google.SUPPORTED_OBSERVABLE_TYPES:
         result["google"] = google.query_google(observable["value"], observable["type"], PROXIES, SSL_VERIFY)
@@ -249,7 +271,6 @@
 
     if "google_dns" in selected_engines and observable["type"] in google_dns.SUPPORTED_OBSERVABLE_TYPES:
         result["google_dns"] = google_dns.query_google_dns(observable["value"], observable["type"], PROXIES, SSL_VERIFY)
->>>>>>> 59075ed4
 
     """
     2. Reverse DNS if possible, change observable type to IP if possible.
@@ -260,7 +281,6 @@
     This is a case of auto-pivoting, where the observable type is changed to IP.
     """
 
-    """
     if "reverse_dns" in selected_engines and observable["type"] in reverse_dns.SUPPORTED_OBSERVABLE_TYPES:
         reverse_dns_result = reverse_dns.run_engine(observable["value"], observable["type"])
         result["reverse_dns"] = reverse_dns_result
@@ -269,8 +289,6 @@
             if observable["type"] in ["FQDN", "URL"]:
                 observable["type"] = "IPv4"
                 observable["value"] = reverse_dns_result["reverse_dns"][0]
-<<<<<<< HEAD
-=======
 
     if "ipquery" in selected_engines and observable["type"] in ipquery.SUPPORTED_OBSERVABLE_TYPES:
         result["ipquery"] = ipquery.query_ipquery(observable["value"], PROXIES, SSL_VERIFY)
@@ -292,24 +310,6 @@
 
     if "abusix" in selected_engines and observable["type"] in abusix.SUPPORTED_OBSERVABLE_TYPES:
         result["abusix"] = abusix.query_abusix(observable["value"])
-
-    """
-    The chrome_extension engine retrieves the name of a Chrome or Edge extension
-    using its ID. It is a default behavior for the CHROME_EXTENSION type,
-    so the user doesn't need to select it explicitly in the engines list.
-    The enrichment for this kind of observable is performed like the others engines at the top,
-    the extension name is an exception.
->>>>>>> 59075ed4
-    """
-
-    for engine in loaded_engines:
-        if observable["type"] in engine.SUPPORTED_OBSERVABLE_TYPES:
-            logger.debug(f"Running {engine.NAME} engine for observable: {observable['value']} ({observable['type']})")
-            result[engine.NAME] = engine.run_engine(
-                observable,
-                PROXIES,
-                SSL_VERIFY,
-            )
 
     # print("Results: ", result, file=sys.stderr)
     return result
