--- conflicted
+++ resolved
@@ -2,21 +2,15 @@
 import logging
 import os
 from dataclasses import dataclass, field
-<<<<<<< HEAD
 from functools import lru_cache
-=======
->>>>>>> 8d3c95b5
 from pathlib import Path
 from typing import Any
 
 
 @dataclass
 class Secrets:
-<<<<<<< HEAD
     """Dataclass to hold the secrets for the application."""
 
-=======
->>>>>>> 8d3c95b5
     abuseipdb: str = ""
     api_cache_timeout: int = 86400  # Default to 1 day
     api_prefix: str = "api"
@@ -46,7 +40,6 @@
 
         yield from self.__dataclass_fields__
 
-<<<<<<< HEAD
     def _get_field_type(self, field_name: str) -> type:
         """Get the type of a field by its name."""
 
@@ -86,12 +79,6 @@
 
         Return None if the key does not exist.
         """
-=======
-    # TODO: Test the get and update methods
-    # Add this get method to allow for a smooth transition from dict to dataclass
-    def get(self, value: str) -> Any:
-        """Get the value of a secret by its key."""
->>>>>>> 8d3c95b5
 
         if value in self.__dataclass_fields__:
             return self.__dict__[value]
@@ -99,7 +86,6 @@
         return None
 
     def update(self, updated_secrets: dict[str, Any]) -> None:
-<<<<<<< HEAD
         """Update the secrets with new values.
 
         Ensure that updated keys exists
@@ -123,16 +109,6 @@
                 continue
 
             setattr(self, key, value)
-=======
-        """Update the secrets with new values."""
-
-        for key, value in updated_secrets.items():
-            if hasattr(self, key):
-                setattr(self, key, value)
-            else:
-                print(f"Warning: {key} is not a valid secret key.")
-                logger.warning(f"{key} is not a valid secret key.")
->>>>>>> 8d3c95b5
 
 
 logger = logging.getLogger(__name__)
@@ -148,22 +124,14 @@
 DEFAULT_SECRETS: Secrets = Secrets()
 
 
-<<<<<<< HEAD
 def read_secrets_from_file(secrets_file: Path) -> Secrets:
-=======
-def read_secrets_from_file(default_secrets: Secrets, secrets_file: Path) -> Secrets:
->>>>>>> 8d3c95b5
     """Load secrets from a JSON file, if it exists.
 
     Return a dictionary with any updated secrets.
     """
 
     # Make a copy of the defaults, we can compare for changes later
-<<<<<<< HEAD
     secrets: Secrets = Secrets()
-=======
-    secrets: Secrets = default_secrets
->>>>>>> 8d3c95b5
 
     # Load secrets from secrets.json if it exists
     if secrets_file.exists():
@@ -184,10 +152,6 @@
             logger.error(
                 "Error while decoding secrets. Reading environment variables anyway..."
             )
-<<<<<<< HEAD
-=======
-        # TODO: Create custom Error class to handle invalid updates
->>>>>>> 8d3c95b5
     else:
         print("Secrets file not found. Reading environment variables anyway...")
         logger.info("Secrets file not found. Reading environment variables anyway...")
@@ -259,33 +223,19 @@
     return None
 
 
-<<<<<<< HEAD
 @lru_cache
 def get_config() -> Secrets:
     """Get the configuration for the application."""
 
     secrets: Secrets = read_secrets_from_file(SECRETS_FILE)
-=======
-# @lru_cache
-def get_config() -> Secrets:
-    """Get the configuration for the application."""
-
-    secrets: Secrets = read_secrets_from_file(DEFAULT_SECRETS, SECRETS_FILE)
->>>>>>> 8d3c95b5
     secrets = read_secrets_from_env(secrets)
 
     if not secrets.get("proxy_url"):
         print("No proxy URL was set. Using no proxy.")
         logger.info("No proxy URL was set. Using no proxy.")
 
-<<<<<<< HEAD
     # If the secrets are not the same as the defaults, save them to the file
     if secrets != DEFAULT_SECRETS:
-=======
-    if secrets != DEFAULT_SECRETS:
-        # If the secrets are not the same as the defaults, save them to the file
->>>>>>> 8d3c95b5
-
         if not SECRETS_FILE.exists():
             print(
                 "Secrets file was not found. Attempting to save current values to a new one."
