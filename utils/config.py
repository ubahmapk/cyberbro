import json
import logging
import os
from dataclasses import asdict, dataclass, field
from functools import lru_cache
from pathlib import Path
from typing import Any


<<<<<<< HEAD
class APIKeyNotFoundError(Exception):
    """Exception raised when an API key is not found."""

    pass


=======
>>>>>>> eb4b97af
class QueryError(Exception):
    pass


@dataclass
class Secrets:
    """Dataclass to hold the secrets for the application."""

    abuseipdb: str = ""
    api_cache_timeout: int = 86400  # Default to 1 day
    api_prefix: str = "api"
    alienvault: str = ""
    config_page_enabled: bool = False
    criminalip_api_key: str = ""
    crowdstrike_client_id: str = ""
    crowdstrike_client_secret: str = ""
    crowdstrike_falcon_base_url: str = "https://falcon.crowdstrike.com"
    google_safe_browsing: str = ""
    gui_cache_timeout: int = 1800
    gui_enabled_engines: list[str] = field(default_factory=list)
    ipinfo: str = ""
    max_form_memory_size: int = 1_048_576
    mde_client_id: str = ""
    mde_client_secret: str = ""
    mde_tenant_id: str = ""
    misp_api_key: str = ""
    misp_url: str = ""
    opencti_api_key: str = ""
    opencti_url: str = ""
    proxy_url: str = ""
    shodan: str = ""
    threatfox: str = ""
    ssl_verify: bool = True
    virustotal: str = ""
    webscout: str = ""

    # Method to iterate through the dataclass fields
    def __iter__(self):
        """Iterate through the dataclass fields."""

        yield from self.__dataclass_fields__

    def _get_field_type(self, field_name: str) -> type:
        """Get the type of a field by its name."""

        if field_name in self.__dataclass_fields__:
            return self.__dataclass_fields__[field_name].type
        raise KeyError(f"Field '{field_name}' does not exist in {self.__class__.__name__}")

    def __setattr__(self, name: str, value: Any) -> None:
        """Set the value of a field in the dataclass.

        Validate the value against the field type and convert
        str to bool,int, or list where needed.
        """

        field_type = self._get_field_type(name)

        # Convert string to list if needed
        if (
            hasattr(field_type, "__origin__")
            and field_type.__origin__ is list
            and isinstance(value, str)
            and "," in value
        ):
            value = [item.strip() for item in value.split(",")]

        if field_type is int:
            # Convert string to int
            try:
                value = int(value)
            except ValueError:
                logger.warning(f"Invalid value for {name}: {value}. Expected int. {name} not updated.")
                print(f"Invalid value for {name}: {value}. Expected int. {name} not updated.")
                return

        if field_type is bool and isinstance(value, str):
            # Convert string to bool
            value = value.lower() in ["true", "1", "yes", "on"]

        super().__setattr__(name, value)

    # Add this get method to allow for a smooth transition from dict to dataclass
    def get(self, value: str) -> Any:
        """Get the value of a secret by its key.

        Return None if the key does not exist.
        """

        if value in self.__dataclass_fields__:
            return self.__dict__[value]

        return None

    def update(self, updated_secrets: dict[str, Any]) -> None:
        """Update the secrets with new values.

        Ensure that updated keys exists
        and the values match the required type of the field.
        """

        for key, value in updated_secrets.items():
            if key not in self.__dataclass_fields__:
                logger.warning(f"{key} is not a secret key.")
                continue

            setattr(self, key, value)


logger = logging.getLogger(__name__)

BASE_DIR: Path = Path.resolve(Path(__file__).parent.parent)

logger.debug(f"{BASE_DIR=}")

# Ensure the data directory exists
DATA_DIR: Path = Path(BASE_DIR) / "data"
if not DATA_DIR.exists():
    DATA_DIR.mkdir(parents=True, exist_ok=True)

# Define the path to the secrets file
SECRETS_FILE: Path = Path(BASE_DIR / "secrets.json")

# Initialize secrets dictionary with default values
DEFAULT_SECRETS: Secrets = Secrets()


def read_api_key(engine_name: str) -> str:
    """Read the API key for a given engine from the secrets.

    If the key is not found, raise an APIKeyNotFoundError.
    """

    secrets: Secrets = get_config()
    api_key: str = getattr(secrets, engine_name, "")

    if not api_key:
        raise APIKeyNotFoundError(f"{engine_name} API key is not configured.")

    return api_key


def read_secrets_from_file(secrets_file: Path) -> Secrets:
    """Load secrets from a JSON file, if it exists.

    Return a dictionary with any updated secrets.
    """

    # Make a copy of the defaults, we can compare for changes later
    secrets: Secrets = Secrets()

    # Load secrets from secrets.json if it exists
    if secrets_file.exists():
        try:
            with secrets_file.open() as f:
                secrets.update(json.load(f))
        except OSError as e:
            print("Unable to read secrets file. Reading environment variables anyway...")
            logger.debug(f"Error reading secrets file: {e}")
            logger.error("Unable to read secrets file. Reading environment variables anyway...")
        except json.JSONDecodeError as e:
            print("Error while decoding secrets:", e)
            logger.debug(f"Error while decoding secrets: {e}")
            logger.error("Error while decoding secrets. Reading environment variables anyway...")
    else:
        print("Secrets file not found. Reading environment variables anyway...")
        logger.info("Secrets file not found. Reading environment variables anyway...")

    return secrets


def read_secrets_from_env(secrets: Secrets) -> Secrets:
    """Load secrets from envrionment variables.

    Override the config file if the environment variable is set.
    """

    # Load secrets from environment variables - override the ones from secrets.json, if present
    env_configured: bool = False

    for key in secrets:
        env_value: str | None = os.getenv(key.upper())
        if env_value:
            env_configured: bool = True
            secrets.update({key: env_value})

    if not env_configured:
        print("No environment variables were configured. You can configure secrets later in secrets.json.")
        logger.info("No environment variables were configured. You can configure secrets later in secrets.json.")

    return secrets


def save_secrets_to_file(secrets: Secrets, secrets_file: Path) -> None:
    """Save the secrets to a JSON file."""

    # Save the secrets to the secrets.json file
    try:
        with secrets_file.open("w") as f:
            json.dump(asdict(secrets), f, indent=4)
    except OSError as e:
        print(f"Unable to write secrets file: {e}")
        logger.error(f"Unable to write secrets file: {e}")
        return
    except json.JSONDecodeError as e:
        print("Error while encoding secrets:", e)
        logger.error("Error while encoding secrets: %s", e)
        return

    print("Secrets file was updated.")
    logger.info("Secrets file was updated.")

    return


@lru_cache
def get_config() -> Secrets:
    """Get the configuration for the application."""

    secrets: Secrets = read_secrets_from_file(SECRETS_FILE)
    secrets = read_secrets_from_env(secrets)

    if not secrets.get("proxy_url"):
        print("No proxy URL was set. Using no proxy.")
        logger.info("No proxy URL was set. Using no proxy.")

    # If the secrets are not the same as the defaults, save them to the file
    if secrets != DEFAULT_SECRETS:
        if not SECRETS_FILE.exists():
            print("Secrets file was not found. Attempting to save current values to a new one.")

        save_secrets_to_file(secrets, SECRETS_FILE)

    return secrets<|MERGE_RESOLUTION|>--- conflicted
+++ resolved
@@ -7,15 +7,12 @@
 from typing import Any
 
 
-<<<<<<< HEAD
 class APIKeyNotFoundError(Exception):
     """Exception raised when an API key is not found."""
 
     pass
 
 
-=======
->>>>>>> eb4b97af
 class QueryError(Exception):
     pass
 
