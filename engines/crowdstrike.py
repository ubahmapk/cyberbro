import logging
from datetime import datetime, timezone
from typing import Any, Optional
from urllib.parse import urljoin

from falconpy import APIHarnessV2

logger = logging.getLogger(__name__)

SUPPORTED_OBSERVABLE_TYPES: list[str] = [
    "FQDN",
    "IPv4",
    "IPv6",
    "MD5",
    "SHA1",
    "SHA256",
    "URL",
]

<<<<<<< HEAD
NAME: str = "crowdstrike"
LABEL: str = "CrowdStrike"
SUPPORTS: list[str] = ["hash", "IP", "domain", "URL"]
DESCRIPTION: str = "Checks CrowdStrike EDR for IP, domain, URL, hash using Falcon API"
COST: str = "Paid"
API_KEY_REQUIRED: bool = True


def map_observable_type(observable_type: str) -> str | None:
=======

def map_observable_type(observable_type: str) -> str:
>>>>>>> db93081e
    if observable_type in ["MD5", "SHA256", "SHA1"] or observable_type in [
        "IPv4",
        "IPv6",
    ]:
        return observable_type.lower()
    if observable_type in ["FQDN", "URL"]:
        return "domain"
    return None


def generate_ioc_id(observable: str, observable_type: str) -> str | None:
    if observable_type == "domain":
        return f"domain_{observable}"
    if observable_type in ["ipv4", "ipv6"]:
        return f"ip_address_{observable}"
    if observable_type == "md5":
        return f"hash_md5_{observable}"
    if observable_type == "sha256":
        return f"hash_sha256_{observable}"
    if observable_type == "sha1":
        return f"hash_sha1_{observable}"
    return None


def get_falcon_client(
    client_id: str, client_secret: str, proxies: dict[str, str], ssl_verify: bool = True
) -> APIHarnessV2:
    return APIHarnessV2(
        client_id=client_id,
        client_secret=client_secret,
        proxy=proxies,
        user_agent="cyberbro",
        ssl_verify=ssl_verify,
        timeout=5,
    )


def query_crowdstrike(
    observable: str,
    observable_type: str,
    client_id: str,
    client_secret: str,
    falcon_url: str = "https://falcon.crowdstrike.com",
    ssl_verify: bool = True,
    proxies: Optional[dict[str, str]] = None,
) -> Optional[dict[str, Any]]:
    """
    Queries CrowdStrike Falcon for information about a given observable.

    Args:
        observable (str): The observable to query.
        observable_type (str): The type of the observable (e.g., 'URL', 'MD5', 'SHA1', 'SHA256').
        client_id (str): The client ID for CrowdStrike API authentication.
        client_secret (str): The client secret for CrowdStrike API authentication.
        falcon_url (str): The base URL for the CrowdStrike Falcon API.
        ssl_verify (bool): Whether to verify SSL certificates.
        proxies (Dict[str, str]): Proxy settings for the API client.

    Returns:
        Optional[Dict[str, Any]]: A dictionary with the query results or None if an error occurs.
    """

    try:
        falcon = get_falcon_client(client_id, client_secret, proxies, ssl_verify)

        # Ensure the URL is properly formatted
        falcon_url = urljoin(falcon_url, "/").rstrip("/")

        if observable_type == "URL":
            observable = observable.split("/")[2].split(":")[0]

        observable = observable.lower()
        observable_type = map_observable_type(observable_type)

        response = falcon.command("indicator_get_device_count_v1", type=observable_type, value=observable)
        logger.debug("Falcon response: %s", response)

        if response["status_code"] != 200:
            logger.debug("Indicator not found: %s", response["body"]["errors"][0]["message"])
            result = {"device_count": 0}
        else:
            data = response["body"]["resources"][0]
            result = {"device_count": data.get("device_count", 0)}

        id_to_search = generate_ioc_id(observable, observable_type)
        request_body = {"ids": [id_to_search]}

        response = falcon.command("GetIntelIndicatorEntities", body=request_body)
        logger.debug("GetIntelIndicatorEntities response: %s", response)

        if response["status_code"] != 200 or not response["body"]["resources"]:
            logger.debug("Indicator not found or error in response: %s", response)
            result.update(
                {
                    "indicator_found": False,
                    "published_date": "",
                    "last_updated": "",
                    "actors": [],
                    "malicious_confidence": "",
                    "threat_types": [],
                    "kill_chain": [],
                    "malware_families": [],
                    "vulnerabilities": [],
                    "link": f"{falcon_url}/search/?term=_all%3A~%27{observable}%27",
                }
            )
            return result

        resource = response["body"]["resources"][0]
        result.update(
            {
                "indicator_found": True,
                "published_date": datetime.fromtimestamp(resource.get("published_date", 0), tz=timezone.utc).strftime(
                    "%Y-%m-%d"
                ),
                "last_updated": datetime.fromtimestamp(resource.get("last_updated", 0), tz=timezone.utc).strftime(
                    "%Y-%m-%d"
                ),
                "actors": resource.get("actors", []),
                "malicious_confidence": resource.get("malicious_confidence", ""),
                "threat_types": resource.get("threat_types", []),
                "kill_chain": resource.get("kill_chains", []),
                "malware_families": resource.get("malware_families", []),
                "vulnerabilities": resource.get("vulnerabilities", []),
                "link": f"{falcon_url}/search/?term=_all%3A~%27{observable}%27",
            }
        )

        return result

    except Exception as e:
        logger.error(
            "Error querying CrowdStrike Falcon for '%s': %s",
            observable,
            e,
            exc_info=True,
        )
        return None<|MERGE_RESOLUTION|>--- conflicted
+++ resolved
@@ -17,7 +17,6 @@
     "URL",
 ]
 
-<<<<<<< HEAD
 NAME: str = "crowdstrike"
 LABEL: str = "CrowdStrike"
 SUPPORTS: list[str] = ["hash", "IP", "domain", "URL"]
@@ -27,10 +26,6 @@
 
 
 def map_observable_type(observable_type: str) -> str | None:
-=======
-
-def map_observable_type(observable_type: str) -> str:
->>>>>>> db93081e
     if observable_type in ["MD5", "SHA256", "SHA1"] or observable_type in [
         "IPv4",
         "IPv6",
@@ -38,6 +33,7 @@
         return observable_type.lower()
     if observable_type in ["FQDN", "URL"]:
         return "domain"
+
     return None
 
 
