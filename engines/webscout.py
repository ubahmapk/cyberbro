--- conflicted
+++ resolved
@@ -1,6 +1,6 @@
 import logging
 import time
-from typing import Any
+from typing import Any, Optional
 
 import pycountry
 import requests
@@ -28,11 +28,11 @@
     observable_dict: dict, proxies: dict[str, str] | None = None, ssl_verify: bool = True
 ) -> dict[str, Any] | None:
     """
-<<<<<<< HEAD
     Queries the IP information from the webscout.io API.
 
     Args:
         ip (str): The IP address to query.
+        api_key (str): The API key for webscout.io.
         proxies (dict): Dictionary containing proxy settings.
 
     Returns:
@@ -62,10 +62,6 @@
                 "open_ports": ...
             }
         None: If an error occurs or 'status' key isn't 'success'.
-=======
-    Queries the IP information from the webscout.io API and adapts parsing to the new API schema.
-    Keeps the original return fields for compatibility and adds a few new relevant fields when available.
->>>>>>> 59075ed4
     """
 
     secrets: Secrets = get_config()
@@ -118,10 +114,7 @@
             as_data = d.get("as", {}) or {}
             as_org = as_data.get("organization", "Unknown") or "Unknown"
             raw_as = as_data.get("as_number")
-            if raw_as:
-                as_number = "AS" + str(raw_as)
-            else:
-                as_number = "Unknown"
+            as_number = "AS" + str(raw_as) if raw_as else "Unknown"
 
             # Company / provider info
             company = d.get("company", {}) or {}
@@ -175,7 +168,7 @@
             netflow_total_observation = netflow.get("total_observation")
             netflow_last_seen = netflow.get("last_seen")
 
-            def _date_only(dt: Optional[str]) -> Optional[str]:
+            def _date_only(dt: str | None) -> str | None:
                 if isinstance(dt, str) and "T" in dt:
                     return dt.split("T", 1)[0]
                 return dt
