--- conflicted
+++ resolved
@@ -7,581 +7,22 @@
     <h1>{{ self.title() }}</h1>
 
     {% if new_version_available %}
-        {% include "upgrade_notification.html" %}
+    {% include "upgrade_notification.html" %}
     {% endif %}
 
-<<<<<<< HEAD
     <form id="analyzeForm" method="POST" action="/analyze">
-        <label for="observables">Paste your observables here</label><br/><br/>
+        <label for="observables">Paste your observables here</label><br /><br />
         <textarea name="observables" placeholder="1.2.3.4
-=======
-        .container input[type="checkbox"] {
-            accent-color: var(--primary-color);
-        }
-
-        textarea {
-            width: 100%;
-            height: 100px;
-            border: 1px solid var(--border-color);
-            border-radius: var(--border-radius);
-            padding: 10px;
-            font-size: 1rem;
-        }
-
-        table {
-            width: 100%;
-            border-collapse: collapse;
-            margin-top: 20px;
-            margin-bottom: 20px;
-        }
-
-        th,
-        td {
-            padding: 15px;
-            border: 1px solid var(--border-color);
-            text-align: left;
-        }
-
-        th {
-            background-color: #e9ecef;
-        }
-
-        .btn {
-            padding: 10px 20px;
-            margin: 10px 0;
-            cursor: pointer;
-            background-color: var(--primary-color);
-            color: white;
-            border: none;
-            border-radius: var(--border-radius);
-            font-size: 1rem;
-            transition: background-color 0.3s;
-        }
-
-        .btn:hover {
-            background-color: var(--primary-hover-color);
-        }
-
-        .btn-small {
-            padding: 5px 10px;
-            font-size: 0.875rem;
-        }
-
-        .radio-container {
-            background: #fff;
-            border-radius: var(--border-radius);
-            border: 1px solid var(--border-color);
-            display: inline-block;
-            padding: 5px;
-            font-size: 0.875rem;
-            color: var(--text-color);
-        }
-
-        .radio-container label {
-
-            border: 1px solid transparent;
-            border-radius: var(--border-radius);
-            display: inline-block;
-            height: 26px;
-            line-height: 26px;
-            margin: 0;
-            padding: 0;
-            text-align: center;
-            transition: .2s all ease-in-out;
-            width: 100px;
-        }
-
-        .radio-container input[type="radio"] {
-            display: none;
-        }
-
-        .radio-container label:hover {
-            background: var(--primary-hover-color);
-            color: white;
-        }
-
-        .radio-container input[type="radio"]:checked+label:hover {
-            background: var(--primary-hover-color);
-            color: white;
-        }
-
-        .radio-container input[type="radio"]:checked+label {
-            background: var(--primary-color);
-            color: white;
-        }
-
-
-
-        .high-risk {
-            background-color: #dc3545;
-            color: black;
-        }
-
-        .high-detection {
-            background-color: #dc3545;
-            color: black;
-        }
-
-        .clean-detection {
-            background-color: #28a745;
-            color: black;
-        }
-
-        .good-value {
-            color: #28a745;
-            font-weight: bold;
-        }
-
-        .bad-value {
-            color: #dc3545;
-            font-weight: bold;
-        }
-
-        .neutral-value {
-            color: var(--text-color);
-        }
-
-        .warning-row {
-            background-color: #ffc107;
-            color: black;
-        }
-
-        .filter-input,
-        .filter-select {
-            padding: 10px;
-            margin: 10px 0;
-            border: 1px solid var(--border-color);
-            border-radius: var(--border-radius);
-            width: calc(100% - 22px);
-            font-size: 1rem;
-        }
-
-        .filter-input:focus,
-        .filter-select:focus {
-            border-color: var(--primary-color);
-            outline: none;
-        }
-
-        .filters-container {
-            display: flex;
-            flex-wrap: wrap;
-            gap: 10px;
-        }
-
-        .filters-container .filter-input,
-        .filters-container .filter-select,
-        .filters-container .btn {
-            flex: 1;
-            min-width: 150px;
-        }
-
-        tr:hover {
-            background-color: rgba(241, 241, 241, 0.5);
-            color: black;
-        }
-
-        .warning-row:hover {
-            background-color: rgba(255, 193, 7, 0.5);
-        }
-
-        .high-risk:hover {
-            background-color: rgba(220, 53, 69, 0.5);
-        }
-
-        .high-detection:hover {
-            background-color: rgba(220, 53, 69, 0.5);
-        }
-
-        .clean-detection:hover {
-            background-color: rgba(40, 167, 69, 0.5);
-        }
-
-        body.dark-mode {
-            background-color: var(--dark-background-color);
-            color: var(--dark-text-color);
-        }
-
-        body.dark-mode th {
-            background-color: #2b3a47;
-        }
-
-        body.dark-mode td,
-        body.dark-mode th {
-            border-color: var(--dark-border-color);
-        }
-
-        body.dark-mode .filter-input,
-        body.dark-mode .filter-select {
-            background-color: #2b3a47;
-            color: var(--dark-text-color);
-            border-color: var(--dark-border-color);
-        }
-
-        body.dark-mode .filter-input:focus,
-        body.dark-mode .filter-select:focus {
-            border-color: var(--dark-primary-hover-color);
-        }
-
-        .dark-mode-toggle {
-            position: fixed;
-            top: 10px;
-            right: 10px;
-            background-color: var(--primary-color);
-            color: white;
-            border: none;
-            border-radius: 50%;
-            width: 40px;
-            height: 40px;
-            cursor: pointer;
-            display: flex;
-            align-items: center;
-            justify-content: center;
-            transition: background-color 0.3s;
-        }
-
-        .dark-mode-toggle:hover {
-            background-color: var(--primary-hover-color);
-        }
-
-        body.dark-mode tr:hover {
-            background-color: #2b3a47;
-            color: var(--dark-text-color);
-        }
-
-        .github-logo-light {
-            display: block;
-        }
-
-        .github-logo-dark {
-            display: none;
-        }
-
-        body.dark-mode .github-logo-light {
-            display: none;
-        }
-
-        body.dark-mode .github-logo-dark {
-            display: block;
-        }
-
-        a {
-            color: var(--primary-color);
-            text-decoration: none;
-            transition: color 0.3s;
-        }
-
-        a:hover {
-            color: var(--primary-hover-color);
-        }
-
-        .footer {
-            position: fixed;
-            bottom: 0;
-            width: 100%;
-            background-color: var(--primary-color);
-            color: white;
-            text-align: center;
-            padding: 10px 0;
-        }
-
-        .footer nav ul {
-            list-style: none;
-            padding: 0;
-            margin: 0;
-            display: flex;
-            justify-content: center;
-            gap: 20px;
-        }
-
-        .footer nav ul li {
-            display: inline;
-        }
-
-        .footer nav ul li a {
-            color: white;
-            text-decoration: none;
-            font-size: 1rem;
-        }
-
-        .footer nav ul li a:hover {
-            color: var(--primary-hover-color);
-        }
-
-        .card {
-            flex: 1;
-            min-width: 250px;
-            border: 1px solid var(--border-color);
-            border-radius: var(--border-radius);
-            padding: 20px;
-            box-shadow: 0 2px 4px rgba(0, 0, 0, 0.1);
-        }
-
-        .card h3 {
-            margin-top: 0;
-        }
-
-        .card p {
-            margin: 10px 0;
-        }
-
-        .cards-container {
-            display: flex;
-            flex-wrap: wrap;
-            align-items: center;
-            gap: 20px;
-        }
-
-        .cards-results-container {
-            display: flex;
-            flex-wrap: wrap;
-            gap: 20px;
-            width: 100%;
-        }
-
-        .end-of-cards {
-            padding: 20px;
-        }
-
-        body.dark-mode .card {
-            background-color: var(--dark-background-color);
-            border-color: var(--dark-border-color);
-        }
-
-        @media (max-width: 500px) {
-            .cards-results-container {
-                flex-direction: column;
-            }
-
-            .card {
-                width: 100%;
-            }
-        }
-
-        .upgrade-notification {
-            background-color: #f8d7da;
-            color: black;
-            width: 100%;
-            padding: 10px;
-            border: 1px solid #f5c6cb;
-            border-radius: 5px;
-            margin-bottom: 10px;
-            position: relative;
-        }
-
-        .close-upgrade-notification {
-            position: absolute;
-            top: 5px;
-            right: 10px;
-            cursor: pointer;
-            font-weight: bold;
-        }
-    </style>
-</head>
-
-<body>
-    <div class="container">
-        <button class="dark-mode-toggle" onclick="toggleDarkMode()">
-            <img id="darkModeIcon" src="https://img.icons8.com/ios-filled/50/ffffff/moon-symbol.png" alt="Dark Mode"
-                width="20" height="20">
-        </button>
-
-        <a href="https://github.com/stanfrbd/cyberbro" target="_blank" class="github-logo">
-            <img src="https://upload.wikimedia.org/wikipedia/commons/9/91/Octicons-mark-github.svg" alt="GitHub Logo"
-                width="40" height="40" class="github-logo-light">
-            <img src="https://upload.wikimedia.org/wikipedia/commons/9/91/Octicons-mark-github.svg" alt="GitHub Logo"
-                width="40" height="40" class="github-logo-dark" style="filter: invert(1);">
-        </a>
-        <div id="startForm">
-            <h1>Cyberbro - Observable Analysis</h1>
-
-            {% if new_version_available %}
-            <script>
-                function closeNotification() {
-                    document.getElementById('upgrade-notification').style.display = 'none';
-                }
-
-                function hideNotification() {
-                    closeNotification();
-                    const expirationDate = new Date();
-                    // Expires in 14 days
-                    expirationDate.setDate(expirationDate.getDate() + 14);
-                    localStorage.setItem('hideUpgradeNotification', JSON.stringify({ value: 'true', expires: expirationDate }));
-                }
-
-                document.addEventListener('DOMContentLoaded', (event) => {
-                    const hideUpgradeNotification = JSON.parse(localStorage.getItem('hideUpgradeNotification'));
-                    if (hideUpgradeNotification && hideUpgradeNotification.value === 'true') {
-                        document.getElementById('upgrade-notification').style.display = 'none';
-                    }
-                });
-            </script>
-
-            <div class="upgrade-notification" id="upgrade-notification">
-                <span class="close-upgrade-notification" onclick="closeNotification()">×</span>
-                A new version of Cyberbro is available! <a href="https://github.com/stanfrbd/cyberbro/"
-                    target="_blank">Upgrade</a>
-                <button onclick="hideNotification()" title="Will be shown in 14 days">Don't show again</button>
-            </div>
-            {% endif %}
-
-            <form id="analyzeForm" method="POST" action="/analyze">
-                <label for="observables">Paste your observables here</label><br><br>
-                <textarea name="observables" placeholder="1.2.3.4
->>>>>>> 9f294648
 example.com
 d41d8cd98f00b204e9800998ecf8427e
 chrome extension id
 Or just IoC (plain text, separated, html, json, csv, log data, garbage data, fanged data [.] [dot] hxxp, etc.)"
             required></textarea>
-        <br/>
+        <br />
 
-<<<<<<< HEAD
         <div>
             <h3 title="Use your mouse to hover over the engine name to see what it does">Select the engines to use</h3>
         </div>
-=======
-                <div>
-                    <h3 title="Use your mouse to hover over the engine name to see what it does">Select the engines to
-                        use</h3>
-                </div>
-                <div>
-                    <script>
-                        const GUI_ENABLED_ENGINES = JSON.parse('{% if GUI_ENABLED_ENGINES | length > 0 %} {{ GUI_ENABLED_ENGINES | tojson }} {% else %} [] {% endif %}');
-                        const allEngines = [
-                            { name: "abuseipdb", label: "AbuseIPDB", supports: "risk", checked: false, title: "Checks AbuseIPDB for IP, reversed obtained IP for a given domain / URL, free API key required" },
-                            { name: "abusix", label: "Abusix", supports: "abuse free_no_key", checked: false, title: "Checks abuse contact with Abusix only for IP, reversed obtained IP for a given domain / URL, free, no API key" },
-                            { name: "alienvault", label: "Alienvault", supports: "hash ip domain url", checked: false, title: "Checks Alienvault for IP, domain, URL, hash, free API key required" },
-                            { name: "criminalip", label: "Criminal IP", supports: "ip", checked: false, title: "Criminal IP is an OSINT search engine specialized in attack surface assessment and threat hunting, free, with paid upgrades available" },
-                            { name: "crowdstrike", label: "CrowdStrike", supports: "hash ip domain url", checked: false, title: "Checks CrowdStrike for IP, domain, URL, hash, paid API key required" },
-                            { name: "github", label: "Github", supports: "domain url ip hash extension free_no_key scraping", checked: false, title: "Get Github grep.app API search results for all types of observable, free, no API key" },
-                            { name: "google", label: "Google", supports: "domain url ip hash extension free_no_key scraping", checked: false, title: "Scraps Google search results for all types of observable, free, no API key" },
-                            { name: "google_dns", label: "Google common DNS records", supports: "domain url ip free_no_key", checked: false, title: "Checks Google common DNS records (A, AAAA, CNAME, NS, MX, TXT, PTR) for IP, domain, URL, free, no API key" },
-                            { name: "google_safe_browsing", label: "Google Safe Browsing", supports: "risk domain ip", checked: false, title: "Checks Google Safe Browsing, free API key required" },
-                            { name: "ioc_one_html", label: "Ioc.One (HTML)", supports: "domain url ip hash extension scraping", checked: false, title: "Scraps (can be long) Ioc.One HTML search results for all types of observable, free, no API key" },
-                            { name: "ioc_one_pdf", label: "Ioc.One (PDF)", supports: "domain url ip hash extension scraping", checked: false, title: "Scraps (can be long) Ioc.One PDF search results for all types of observable, free, no API key" },
-                            { name: "hudsonrock", label: "Hudson Rock", supports: "domain url email free_no_key", checked: false, title: "Searches Hudson Rock leak / infostealer results for domains, URL, Email, free, no API key" },
-                            { name: "ipinfo", label: "IPinfo", supports: "ip", checked: false, title: "Checks IPinfo for IP, reversed obtained IP for a given domain / URL, free API key required" },
-                            { name: "ipquery", label: "IPquery", supports: "default ip risk vpn proxy free_no_key", checked: true, title: "Checks IPquery for IP, reversed obtained IP for a given domain / URL, free, no API key" },
-                            { name: "mde", label: "Microsoft Defender for Endpoint", supports: "hash ip domain url", checked: false, title: "Checks Microsoft Defender for Endpoint, paid API info on Azure required" },
-                            { name: "misp", label: "MISP", supports: "domain url ip hash extension", checked: false, title: "Searches MISP for all types of observable, API key required" },
-                            { name: "opencti", label: "OpenCTI", supports: "domain url ip hash extension", checked: false, title: "Searches OpenCTI results for all types of observable, API key required" },
-                            { name: "phishtank", label: "Phishtank", supports: "risk domain url free_no_key", checked: false, title: "Checks Phishtank for domains, URL, free, no API key" },
-                            { name: "reverse_dns", label: "Reverse DNS", supports: "default domain ip abuse free_no_key", checked: true, title: "Performs a reverse DNS lookup for IP, domain, URL (on your machine)" },
-                            { name: "rdap", label: "RDAP (ex Whois)", supports: "default abuse domain free_no_key", checked: true, title: "Checks RDAP (ex Whois) record for domain, URL, no API key required" },
-                            { name: "shodan", label: "Shodan", supports: "ports ip", checked: false, title: "Checks Shodan, reversed obtained IP for a given domain / URL, free API key required" },
-                            { name: "spur", label: "Spur.us", supports: "vpn proxy free_no_key scraping", checked: false, title: "Scraps Spur.us for IP, reversed obtained IP for a given domain / URL, free, no API key" },
-                            { name: "threatfox", label: "ThreatFox", supports: "ip domain url free_no_key", checked: false, title: "Checks ThreatFox by Abuse.ch for IP, domains, URL, free, no API key" },
-                            { name: "urlscan", label: "URLscan", supports: "domain url ip hash free_no_key", checked: false, title: "Checks URLscan for for IP, domains, URL, hash, free, no API key" },
-                            { name: "virustotal", label: "VirusTotal", supports: "hash risk ip domain url", checked: false, title: "Checks VirusTotal for IP, domain, URL, hash, free API key required" },
-                            { name: "webscout", label: "WebScout", supports: "ip vpn proxy risk", checked: false, title: "Checks WebScout for IP, reversed obtained IP for a given domain / URL, free or paid API key required" },
-                        ];
-
-                        const enginesToDisplay = GUI_ENABLED_ENGINES.length > 0 ? allEngines.filter(engine => GUI_ENABLED_ENGINES.includes(engine.name)) : allEngines;
-
-                        enginesToDisplay.forEach(engine => {
-                            const label = document.createElement('label');
-                            label.title = engine.title;
-                            const input = document.createElement('input');
-                            input.type = 'checkbox';
-                            input.name = 'engines';
-                            input.value = engine.name;
-                            input.dataset.supports = engine.supports;
-                            if (engine.checked) {
-                                input.checked = true;
-                            }
-                            label.appendChild(input);
-                            label.appendChild(document.createTextNode(` ${engine.label}`));
-                            document.querySelector('#analyzeForm div').appendChild(label);
-                            document.querySelector('#analyzeForm div').appendChild(document.createElement('br'));
-                        });
-
-                        document.querySelector('#analyzeForm div').appendChild(document.createElement('br'));
-                    </script>
-                </div>
-
-                <div>
-                    <div class="radio-container">
-                        <input type="radio" id="selectAll" name="engineSelection">
-                        <label title="Can be long" for="selectAll" onclick="selectAllEngines()">All</label>
-                        <input type="radio" id="selectNone" name="engineSelection">
-                        <label title="Clear all engines" for="selectNone" onclick="selectNone()">Clear</label>
-                        <input type="radio" id="selectAbuseChecker" name="engineSelection">
-                        <label title="Abuse mail, only IP, domain, URL - All free, no key" for="selectAbuseChecker"
-                            onclick="selectAbuseChecker()">Abuse</label>
-                        <input type="radio" id="selectHash" name="engineSelection">
-                        <label for="selectHash" onclick="selectHash()">Hash</label>
-                        <input type="radio" id="selectVpn" name="engineSelection">
-                        <label title="Only IP" for="selectVpn" onclick="selectVpn()">VPN / Proxy</label>
-                        <input type="radio" id="selectFree" name="engineSelection">
-                        <label title="All free engines, no key" for="selectFree" onclick="selectFree()">Free</label>
-                        <input type="radio" id="selectExtension" name="engineSelection">
-                        <label title="Only Chrome extension" for="selectExtension"
-                            onclick="selectExtension()">Extension</label>
-                        <input type="radio" id="selectDefault" name="engineSelection" checked>
-                        <label title="Good for IP / domain / URL basic info" for="selectDefault"
-                            onclick="selectDefault()">Default</label>
-                    </div>
-                </div>
-                <br>
-
-                <script>
-                    function selectAllEngines() {
-                        document.querySelectorAll('input[name="engines"]').forEach(checkbox => checkbox.checked = true);
-                    }
-
-                    function selectNone() {
-                        document.querySelectorAll('input[name="engines"]').forEach(checkbox => checkbox.checked = false);
-                    }
-
-                    function selectAbuseChecker() {
-                        document.querySelectorAll('input[name="engines"]').forEach(checkbox => {
-                            checkbox.checked = checkbox.dataset.supports.includes('abuse');
-                        });
-                    }
-
-                    function selectHash() {
-                        document.querySelectorAll('input[name="engines"]').forEach(checkbox => {
-                            checkbox.checked = checkbox.dataset.supports.includes('hash');
-                        });
-                    }
-
-                    function selectVpn() {
-                        document.querySelectorAll('input[name="engines"]').forEach(checkbox => {
-                            checkbox.checked = checkbox.dataset.supports.includes('vpn');
-                        });
-                    }
-
-                    function selectDefault() {
-                        document.querySelectorAll('input[name="engines"]').forEach(checkbox => {
-                            checkbox.checked = checkbox.dataset.supports.includes('default');
-                        });
-                    }
-
-                    function selectFree() {
-                        document.querySelectorAll('input[name="engines"]').forEach(checkbox => {
-                            checkbox.checked = checkbox.dataset.supports.includes('free_no_key');
-                        });
-                    }
-
-                    function selectExtension() {
-                        document.querySelectorAll('input[name="engines"]').forEach(checkbox => {
-                            checkbox.checked = checkbox.dataset.supports.includes('extension');
-                        });
-                    }
-
-                    function saveSelection() {
-                        const selectedEngines = Array.from(document.querySelectorAll('input[name="engines"]:checked')).map(checkbox => checkbox.value);
-                        localStorage.setItem('selectedEngines', JSON.stringify(selectedEngines));
-                        console.log('Selection saved');
-                        console.log(selectedEngines);
-
-                        const saveLabel = document.getElementById('saveSelectionLabel');
-                        saveLabel.innerHTML = 'Saved ✅';
-                        setTimeout(() => {
-                            saveLabel.innerHTML = 'Save selection';
-                        }, 1000);
-                    }
->>>>>>> 9f294648
 
         <div>
             <script>
@@ -590,7 +31,7 @@
                     { name: "abuseipdb", label: "AbuseIPDB", supports: "risk", checked: false, title: "Checks AbuseIPDB for IP, reversed obtained IP for a given domain / URL, free API key required" },
                     { name: "abusix", label: "Abusix", supports: "abuse free_no_key", checked: false, title: "Checks abuse contact with Abusix only for IP, reversed obtained IP for a given domain / URL, free, no API key" },
                     { name: "alienvault", label: "Alienvault", supports: "hash ip domain url", checked: false, title: "Checks Alienvault for IP, domain, URL, hash, free API key required" },
-                    { name: "criminalip", label: "Criminal IP", supports: "ip", checked: false, title: "Criminal IP is an OSINT search engine specialized in attack surface assessment and threat hunting, free, with paid upgrades available"},
+                    { name: "criminalip", label: "Criminal IP", supports: "ip", checked: false, title: "Criminal IP is an OSINT search engine specialized in attack surface assessment and threat hunting, free, with paid upgrades available" },
                     { name: "crowdstrike", label: "CrowdStrike", supports: "hash ip domain url", checked: false, title: "Checks CrowdStrike for IP, domain, URL, hash, paid API key required" },
                     { name: "github", label: "Github", supports: "domain url ip hash extension free_no_key scraping", checked: false, title: "Get Github grep.app API search results for all types of observable, free, no API key" },
                     { name: "google", label: "Google", supports: "domain url ip hash extension free_no_key scraping", checked: false, title: "Scraps Google search results for all types of observable, free, no API key" },
@@ -632,7 +73,6 @@
                     document.querySelector('#analyzeForm div').appendChild(document.createElement('br'));
                 });
 
-<<<<<<< HEAD
                 document.querySelector('#analyzeForm div').appendChild(document.createElement('br'));
             </script>
         </div>
@@ -658,56 +98,10 @@
                 <label title="Good for IP / domain / URL basic info" for="selectDefault"
                     onclick="selectDefault()">Default</label>
             </div>
-=======
-                    document.addEventListener('DOMContentLoaded', restoreSelection);
-                </script>
-
-                <div style="display: flex; align-items: center; gap: 10px;">
-                    <button type="submit" class="btn">Start Analysis</button>
-                    <label for="saveSelection" id="saveSelectionLabel" onclick="saveSelection()"
-                        style="cursor: pointer; font-size: 0.875rem; margin-left: 10px;">
-                        Save selection
-                    </label>
-                    <script>
-                        document.getElementById('saveSelectionLabel').addEventListener('mouseover', function () {
-                            this.style.textDecoration = 'underline';
-                        });
-                        document.getElementById('saveSelectionLabel').addEventListener('mouseout', function () {
-                            this.style.textDecoration = 'none';
-                        });
-                    </script>
-                </div>
-            </form>
         </div>
-
-        {% if analysis_results %}
-        <script>
-            function hideForm() {
-                document.getElementById("startForm").style.display = "none";
-            }
-            hideForm();
-        </script>
-
-        <h1>Cyberbro - Analysis Results</h1>
-
-        <button class="btn" onclick="location.href='/'">New Analysis</button>
-        <div style="display: flex; gap: 10px; margin-left: 0;">
-            <form method="GET" action="/export/{{ analysis_results.id }}"
-                style="display: flex; gap: 10px; margin-left: 0;">
-                <button type="submit" name="format" value="csv" class="btn">Export to CSV</button>
-                <button type="submit" name="format" value="excel" class="btn">Export to Excel</button>
-            </form>
-            <button class="btn" onclick="location.href='/graph/{{ analysis_results.id }}'">Graph (experimental)</button>
-            <button class="btn"
-                onclick="location.href='/{{ API_PREFIX }}/results/{{ analysis_results.id }}'">Raw</button>
-            <button class="btn" onclick="copyAsPlainText()">Copy as Plain Text</button>
-            <button class="btn" onclick="copyAsDefanged()">Copy Defanged [.]</button>
->>>>>>> 9f294648
-        </div>
-        <br/>
+        <br />
 
         <script>
-<<<<<<< HEAD
             function selectAllEngines() {
                 document.querySelectorAll('input[name="engines"]').forEach(checkbox => checkbox.checked = true);
             }
@@ -738,1710 +132,6 @@
                 document.querySelectorAll('input[name="engines"]').forEach(checkbox => {
                     checkbox.checked = checkbox.dataset.supports.includes('default');
                 });
-=======
-            function fetchResults() {
-                return fetch(`/{{ API_PREFIX }}/results/{{ analysis_results.id }}`)
-                    .then(response => response.json())
-                    .catch(err => {
-                        console.error('Failed to fetch results: ', err);
-                        throw err;
-                    });
-            }
-
-            function formatResults(data) {
-                let plainText = '';
-                data.forEach(result => {
-                    plainText += `Observable: ${result.observable}\nType: ${result.type}\n`;
-
-                    if (result.extension) {
-                        plainText += `Extension: ${result.extension.name}\n`;
-                        plainText += `URL: ${result.extension.url}\n`;
-                    }
-
-                    if (result.reverse_dns) {
-                        plainText += `Reverse DNS: ${result.reverse_dns.reverse_dns.join(', ')}\n`;
-                    }
-                    if (result.ipquery) {
-                        plainText += `IPquery: Geolocation: ${result.ipquery.geolocation}, Country: ${result.ipquery.country_name}, ASN: ${result.ipquery.asn} ${result.ipquery.isp}, Risk Score: ${result.ipquery.risk_score}, Proxy: ${result.ipquery.is_proxy}, Tor: ${result.ipquery.is_tor}, VPN: ${result.ipquery.is_vpn}\n`;
-                    }
-                    if (result.ipinfo) {
-                        plainText += `IPinfo: Geolocation: ${result.ipinfo.geolocation}, Country: ${result.ipinfo.country_name}, ASN: ${result.ipinfo.asn}\n`;
-                    }
-                    if (result.abuseipdb) {
-                        plainText += `AbuseIPDB: Reports: ${result.abuseipdb.reports}, Risk Score: ${result.abuseipdb.risk_score}\n`;
-                    }
-                    if (result.spur) {
-                        plainText += `Spur: Tunnels: ${result.spur.tunnels}\n`;
-                    }
-                    if (result.webscout) {
-                        plainText += `WebScout: `;
-                        if (result.webscout.risk_score) plainText += `Risk Score: ${result.webscout.risk_score}, `;
-                        if (result.webscout.is_vpn) {
-                            plainText += ` - VPN: ${result.webscout.is_vpn}\n`;
-                        }
-                        if (result.webscout.is_tor) {
-                            plainText += ` - Tor: ${result.webscout.is_tor}\n`;
-                        }
-                        if (result.webscout.is_proxy) {
-                            plainText += ` - Proxy: ${result.webscout.is_proxy}\n`;
-                        }
-                        if (result.webscout.country_name) plainText += `Country: ${result.webscout.country_name}, `;
-                        if (result.webscout.hostnames) plainText += `Hostnames: ${result.webscout.hostnames.join(', ')}, `;
-                        if (result.webscout.asn) plainText += `ASN: ${result.webscout.asn} ${result.webscout.as_org}\n`;
-                        if (result.webscout.description) plainText += ` - Description: ${result.webscout.description}\n`;
-                        if (result.webscout.domains_on_ip) plainText += ` - Domains on IP: ${result.webscout.domains_on_ip}\n`;
-                        if (result.webscout.network_type) plainText += ` - Type: ${result.webscout.network_type}\n`;
-                        if (result.webscout.network_service) plainText += ` - Network Service: ${result.webscout.network_service}\n`;
-                        if (result.webscout.network_service_region) plainText += ` - Network Service Region: ${result.webscout.network_service_region}\n`;
-                        if (result.webscout.network_provider_services.length > 0) plainText += ` - Services: ${result.webscout.network_provider_services.join(', ')}\n`;
-                        if (result.webscout.behavior) plainText += ` - Behavior: ${result.webscout.behavior.join(', ')}\n`;
-                        if (result.webscout.open_ports) plainText += ` - Open Ports: ${result.webscout.open_ports.join(', ')}\n`;
-                    }
-
-                    if (result.virustotal) {
-                        plainText += `VirusTotal: Detection Ratio: ${result.virustotal.detection_ratio}, Community Score: ${result.virustotal.community_score}\n`;
-                    }
-                    if (result.mde) {
-                        plainText += `Microsoft Defender for Endpoint: Prevalence: ${result.mde.organizationPrevalence}, First Seen: ${result.mde.orgFirstSeen}, Last Seen: ${result.mde.orgLastSeen}\n`;
-                    }
-                    if (result.google_safe_browsing) {
-                        plainText += `Google Safe Browsing: ${result.google_safe_browsing.threat_found}\n`;
-                    }
-                    if (result.shodan) {
-                        plainText += `Shodan: Ports: ${result.shodan.ports.join(', ')}${result.shodan.tags.length > 0 ? `, Tags: ${result.shodan.tags.join(', ')}` : ''}\n`;
-                    }
-                    if (result.phishtank) {
-                        plainText += `Phishtank: In Database: ${result.phishtank.in_database}\n`;
-                    }
-                    if (result.abusix) {
-                        plainText += `Abusix: ${result.abusix.abuse}\n`;
-                    }
-                    if (result.rdap) {
-                        if (result.rdap) {
-                            plainText += `RDAP:\n`;
-                            if (result.rdap.registrar) plainText += `- Registrar: ${result.rdap.registrar}\n`;
-                            if (result.rdap.abuse_contact) plainText += `- Abuse Contact: ${result.rdap.abuse_contact}\n`;
-                            if (result.rdap.registrant) plainText += `- Registrant: ${result.rdap.registrant}\n`;
-                            if (result.rdap.organization) plainText += `- Organization: ${result.rdap.organization}\n`;
-                            if (result.rdap.registrant_email) plainText += `- Registrant Email: ${result.rdap.registrant_email}\n`;
-                            if (result.rdap.creation_date) plainText += `- Creation Date: ${result.rdap.creation_date}\n`;
-                            if (result.rdap.expiration_date) plainText += `- Expiration Date: ${result.rdap.expiration_date}\n`;
-                            if (result.rdap.update_date) plainText += `- Updated Date: ${result.rdap.update_date}\n`;
-                            if (result.rdap.name_servers && result.rdap.name_servers.length > 0) {
-                                plainText += `- Name Servers: ${result.rdap.name_servers.join(', ')}\n`;
-                            }
-                        }
-                    }
-                    if (result.threatfox && result.threatfox.count > 0) {
-                        plainText += `ThreatFox: Count: ${result.threatfox.count}, Malware: ${result.threatfox.malware_printable.join(', ')}\n`;
-                    }
-                    if (result.google && result.google.results.length > 0) {
-                        plainText += `Google:\n`;
-                        result.google.results.forEach(googleResult => {
-                            plainText += `  - ${googleResult.title}: ${googleResult.url}\n`;
-                        });
-                    }
-                    if (result.github && result.github.results.length > 0) {
-                        plainText += `Github:\n`;
-                        result.github.results.forEach(githubResult => {
-                            plainText += `  - ${githubResult.title}: ${githubResult.url}\n`;
-                        });
-                    }
-                    if (result.ioc_one_html && result.ioc_one_html.results.length > 0) {
-                        plainText += `Ioc.One (HTML):\n`;
-                        result.ioc_one_html.results.forEach(iocOneHtmlResult => {
-                            plainText += `  - ${iocOneHtmlResult.title}: ${iocOneHtmlResult.source}\n`;
-                        });
-                    }
-                    if (result.ioc_one_pdf && result.ioc_one_pdf.results.length > 0) {
-                        plainText += `Ioc.One (PDF):\n`;
-                        result.ioc_one_pdf.results.forEach(iocOnePdfResult => {
-                            plainText += `  - ${iocOnePdfResult.title}: ${iocOnePdfResult.source}\n`;
-                        });
-                    }
-                    if (result.urlscan && result.urlscan.scan_count > 0) {
-                        plainText += `URLscan: Scan Count: ${result.urlscan.scan_count}\n`;
-                        result.urlscan.top_domains.forEach(domain => {
-                            plainText += `  - ${domain.domain} (${domain.count})\n`;
-                        });
-                    }
-                    if (result.opencti && result.opencti.global_count > 0) {
-                        plainText += `OpenCTI:\n`;
-                        plainText += `  - Global Count: ${result.opencti.global_count}\n`;
-                        plainText += `  - Entity Counts:\n`;
-                        for (const [entity, count] of Object.entries(result.opencti.entity_counts)) {
-                            plainText += `    - ${entity}: ${count}\n`;
-                        }
-                        plainText += `  - Search Link: ${result.opencti.search_link}\n`;
-                        plainText += `  - Latest Entity Created At: ${result.opencti.latest_created_at}\n`;
-                        plainText += `  - Latest Indicator Name: ${result.opencti.latest_indicator_name}\n`;
-                        if (result.opencti.latest_indicator_link) {
-                            plainText += `  - Latest Indicator Link: ${result.opencti.latest_indicator_link}\n`;
-                            plainText += `  - OpenCTI Score: ${result.opencti.x_opencti_score} / 100\n`;
-                            plainText += `  - Confidence: ${result.opencti.confidence}\n`;
-                            plainText += `  - Revoked: ${result.opencti.revoked}\n`;
-                            plainText += `  - Valid From: ${result.opencti.valid_from}\n`;
-                            plainText += `  - Valid Until: ${result.opencti.valid_until}\n`;
-                        }
-                    }
-
-                    if (result.criminalip) {
-                        plainText += `Criminal IP:\n`;
-                        plainText += `  - Abuse Record Count: ${result.criminalip.abuse_record_count}\n`;
-                        if (result.criminalip.score) {
-                            plainText += `  - Score:\n`;
-                            plainText += `    - Inbound: ${result.criminalip.score.inbound}\n`;
-                            plainText += `    - Outbound: ${result.criminalip.score.outbound}\n`;
-                        }
-                        if (result.criminalip.current_open_port && result.criminalip.current_open_port.count > 0) {
-                            plainText += `  - Current Open Ports:\n`;
-                            result.criminalip.current_open_port.forEach(port => {
-                                plainText += `    - ${port}\n`;
-                            });
-                        }
-                        if (result.criminalip.issues) {
-                            for (const [issue_name, value] of Object.entries(result.criminalip.issues)) {
-                                plainText += `    - ${issue_name}: ${value}\n`;
-                            }
-                        }
-                        if (result.criminalip.represenative_domain) {
-                            plainText += `  - Representative Domain: ${result.criminalip.represenative_domain}\n`;
-                        }
-                    }
-
-                    if (result.alienvault) {
-                        plainText += `Alienvault:\n`;
-                        plainText += `  - Pulse Count: ${result.alienvault.count}\n`;
-                        if (result.alienvault.count > 0) {
-                            result.alienvault.pulses.forEach(alienvaultPulse => {
-                                plainText += `  - ${alienvaultPulse.title}: ${alienvaultPulse.url}\n`;
-                            });
-                        }
-                        if (result.alienvault.malware_families.length > 0) {
-                            plainText += `  - Malware Families: ${result.alienvault.malware_families.join(', ')}\n`;
-                        }
-                        if (result.alienvault.adversary.length > 0) {
-                            plainText += `  - Adversary: ${result.alienvault.adversary.join(', ')}\n`;
-                        }
-
-                    }
-
-                    if (result.hudsonrock) {
-                        plainText += `Hudson Rock:\n`;
-
-                        if (result.type === "Email" && result.hudsonrock.stealers) {
-                            plainText += `Compromised Computer Details:\n`;
-                            result.hudsonrock.stealers.forEach(stealer => {
-                                if (stealer.computer_name) plainText += `Computer Name: ${stealer.computer_name}\n`;
-                                if (stealer.operating_system) plainText += `Operating System: ${stealer.operating_system}\n`;
-                                if (stealer.date_compromised) plainText += `Date Compromised: ${stealer.date_compromised}\n`;
-                                if (stealer.total_corporate_services) plainText += `Total Corporate Services: ${stealer.total_corporate_services}\n`;
-                                if (stealer.total_user_services) plainText += `Total User Services: ${stealer.total_user_services}\n`;
-                            });
-                        } else if (result.type === "URL" || result.type === "FQDN") {
-                            plainText += `Compromised domain details:\n`;
-                            if (result.hudsonrock.total) plainText += `Total: ${result.hudsonrock.total}\n`;
-                            if (result.hudsonrock.totalStealers) plainText += `Total Stealers: ${result.hudsonrock.totalStealers}\n`;
-                            if (result.hudsonrock.employees) plainText += `Employees: ${result.hudsonrock.employees}\n`;
-                            if (result.hudsonrock.users) plainText += `Users: ${result.hudsonrock.users}\n`;
-                            if (result.hudsonrock.third_parties) plainText += `Third Parties: ${result.hudsonrock.third_parties}\n`;
-                            if (result.hudsonrock.totalUrls) plainText += `Total URLs: ${result.hudsonrock.totalUrls}\n`;
-                            if (result.hudsonrock.last_employee_compromised) plainText += `Last Employee Compromised: ${result.hudsonrock.last_employee_compromised.split('T')[0]}\n`;
-                            if (result.hudsonrock.last_user_compromised) plainText += `Last User Compromised: ${result.hudsonrock.last_user_compromised.split('T')[0]}\n`;
-                            if (result.hudsonrock.is_shopify) plainText += `Is Shopify: ${result.hudsonrock.is_shopify}\n`;
-                            if (result.hudsonrock.applications) plainText += `Applications: ${result.hudsonrock.applications.map(app => app.keyword).join(', ')}\n`;
-                            if (result.hudsonrock.stealerFamilies) {
-                                plainText += `Stealer Families:\n`;
-                                for (const [family, count] of Object.entries(result.hudsonrock.stealerFamilies)) {
-                                    plainText += `  - ${family}: ${count}\n`;
-                                }
-                            }
-                            if (result.hudsonrock.stats.employees_urls) {
-                                plainText += `Employee URLs:\n`;
-                                result.hudsonrock.stats.employees_urls.forEach(url => {
-                                    if (!url.includes("••")) plainText += `  - ${url}\n`;
-                                });
-                            }
-                            if (result.hudsonrock.stats.clients_urls) {
-                                plainText += `Client URLs:\n`;
-                                result.hudsonrock.stats.clients_urls.forEach(url => {
-                                    if (!url.includes("••")) plainText += `  - ${url}\n`;
-                                });
-                            }
-                        }
-                    }
-
-                    if (result.crowdstrike) {
-                        plainText += `CrowdStrike:\n`;
-                        plainText += `  - Device Count: ${result.crowdstrike.device_count}\n`;
-                        if (result.crowdstrike.indicator_found) {
-                            plainText += `  - Published Date: ${result.crowdstrike.published_date}\n`;
-                            plainText += `  - Last Updated: ${result.crowdstrike.last_updated}\n`;
-                            if (result.crowdstrike.actors.length > 0) {
-                                plainText += `  - Actors: ${result.crowdstrike.actors.join(', ')}\n`;
-                            }
-                            if (result.crowdstrike.malicious_confidence) {
-                                plainText += `  - Malicious Confidence: ${result.crowdstrike.malicious_confidence}\n`;
-                            }
-                            if (result.crowdstrike.threat_types.length > 0) {
-                                plainText += `  - Threat Types: ${result.crowdstrike.threat_types.join(', ')}\n`;
-                            }
-                            if (result.crowdstrike.malware_families.length > 0) {
-                                plainText += `  - Malware Families: ${result.crowdstrike.malware_families.join(', ')}\n`;
-                            }
-                            if (result.crowdstrike.kill_chain.length > 0) {
-                                plainText += `  - Kill Chain: ${result.crowdstrike.kill_chain.join(', ')}\n`;
-                            }
-                            if (result.crowdstrike.vulnerabilities.length > 0) {
-                                plainText += `  - Vulnerabilities: ${result.crowdstrike.vulnerabilities.join(', ')}\n`;
-                            }
-                        }
-                    }
-                    plainText += '\n';
-                });
-
-                return plainText
-            }
-
-            function copyAsPlainText() {
-                fetchResults()
-                    .then(data => {
-                        const plainText = formatResults(data);
-                        return navigator.clipboard.writeText(plainText);
-                    })
-                    .then(() => {
-                        const copyButton = document.querySelector('.btn[onclick="copyAsPlainText()"]');
-                        const initialBackgroundColor = copyButton.style.backgroundColor;
-                        const initialTextContent = copyButton.textContent;
-
-                        copyButton.style.backgroundColor = 'green';
-                        copyButton.textContent = 'Copied!';
-
-                        setTimeout(() => {
-                            copyButton.style.backgroundColor = initialBackgroundColor;
-                            copyButton.textContent = initialTextContent;
-                        }, 1000);
-                    })
-                    .catch(err => {
-                        console.error('Failed to copy text: ', err);
-                    });
-            }
-
-            function formatDefanged(plainText) {
-                return plainText
-                    .replace(/\./g, '[.]')
-                    .replace(/@/g, '[@]')
-                    .replace(/:\/\//g, '[://]');
-            }
-
-            function copyAsDefanged() {
-                fetchResults()
-                    .then(data => {
-                        const plainText = formatResults(data);
-                        const defangedText = formatDefanged(plainText);
-                        return navigator.clipboard.writeText(defangedText);
-                    })
-                    .then(() => {
-                        const copyButton = document.querySelector('.btn[onclick="copyAsDefanged()"]');
-                        const initialBackgroundColor = copyButton.style.backgroundColor;
-                        const initialTextContent = copyButton.textContent;
-
-                        copyButton.style.backgroundColor = 'green';
-                        copyButton.textContent = 'Defanged and Copied!';
-
-                        setTimeout(() => {
-                            copyButton.style.backgroundColor = initialBackgroundColor;
-                            copyButton.textContent = initialTextContent;
-                        }, 1000);
-                    })
-                    .catch(err => {
-                        console.error('Failed to copy defanged text: ', err);
-                    });
-            }
-        </script>
-
-        <p>Analysis start time: {{ analysis_results.start_time_string }}</p>
-        <p>Analysis duration: {{ analysis_results.analysis_duration_string }}</p>
-
-        {% if display_mode == "table" or analysis_results.results | length > 1 %}
-
-        <div class="filters-container">
-            <input type="text" id="searchInput" class="filter-input" onkeyup="filterTable()" placeholder="Search...">
-
-            <select id="typeFilter" class="filter-select" onchange="filterTable()">
-                <option value="all">All observables types</option>
-                {% set types = [] %}
-                {% for result in analysis_results.results %}
-                {% if result.type not in types %}
-                {% set _ = types.append(result.type) %}
-                <option value="{{ result.type }}">{{ result.type }}</option>
-                {% endif %}
-                {% endfor %}
-            </select>
-
-            <select id="countryFilter" class="filter-select" onchange="filterTable()">
-                <option value="all">All Countries</option>
-                {% set countries = [] %}
-                {% for result in analysis_results.results %}
-                {% if (result.ipinfo and result.ipinfo.country_name not in countries) or (result.ipquery and
-                result.ipquery.country_name not in countries) or (result.webscout and result.webscout.country_name not
-                in countries) %}
-                {% if result.ipinfo and result.ipinfo.country_name not in countries %}
-                {% set _ = countries.append(result.ipinfo.country_name) %}
-                <option value="{{ result.ipinfo.country_name | lower }}">{{ result.ipinfo.country_name }}</option>
-                {% endif %}
-                {% if result.ipquery and result.ipquery.country_name not in countries %}
-                {% set _ = countries.append(result.ipquery.country_name) %}
-                <option value="{{ result.ipquery.country_name | lower }}">{{ result.ipquery.country_name }}</option>
-                {% endif %}
-                {% if result.webscout and result.webscout.country_name not in countries %}
-                {% set _ = countries.append(result.webscout.country_name) %}
-                <option value="{{ result.webscout.country_name | lower }}">{{ result.webscout.country_name }}</option>
-                {% endif %}
-                {% endif %}
-                {% endfor %}
-            </select>
-
-            <select id="riskFilter" class="filter-select" onchange="filterTable()">
-                <option value="all">All Risks</option>
-                <option value="high">High Risk</option>
-                <option value="low">Low Risk</option>
-            </select>
-
-            <select id="detectionFilter" class="filter-select" onchange="filterTable()">
-                <option value="all">All Detections</option>
-                <option value="high">High Detection</option>
-                <option value="clean">Clean Detection</option>
-            </select>
-
-            <select id="proxyVpnFilter" class="filter-select" onchange="filterTable()">
-                <option value="all">All connection info</option>
-                <option value="proxy">Proxy</option>
-                <option value="vpn">VPN</option>
-                <option value="not anonymous">Not anonymous</option>
-            </select>
-
-            <button class="btn" onclick="clearFilters()">Clear Filters</button>
-        </div>
-
-        <table id="resultsTable">
-            <thead>
-                <tr>
-                    <th>Observable</th>
-                    <th>Type</th>
-                    {% if "reverse_dns" in analysis_results.selected_engines %}
-                    <th>DNS Lookup</th>
-                    {% endif %}
-                    {% if "CHROME_EXTENSION" in analysis_results.results | map(attribute='type') %}
-                    <th>Extension</th>
-                    {% endif %}
-                    {% if "ipquery" in analysis_results.selected_engines %}
-                    <th>IPquery</th>
-                    {% endif %}
-                    {% if "ipinfo" in analysis_results.selected_engines %}
-                    <th>IPinfo</th>
-                    {% endif %}
-                    {% if "abuseipdb" in analysis_results.selected_engines %}
-                    <th>AbuseIPDB</th>
-                    {% endif %}
-                    {% if "spur" in analysis_results.selected_engines %}
-                    <th>Spur.us</th>
-                    {% endif %}
-                    {% if "virustotal" in analysis_results.selected_engines %}
-                    <th>VirusTotal</th>
-                    {% endif %}
-                    {% if "mde" in analysis_results.selected_engines %}
-                    <th>Microsoft Defender for Endpoint</th>
-                    {% endif %}
-                    {% if "google_safe_browsing" in analysis_results.selected_engines %}
-                    <th>Google Safe Browsing</th>
-                    {% endif %}
-                    {% if "shodan" in analysis_results.selected_engines %}
-                    <th>Shodan</th>
-                    {% endif %}
-                    {% if "phishtank" in analysis_results.selected_engines %}
-                    <th>Phishtank</th>
-                    {% endif %}
-                    {% if "abusix" in analysis_results.selected_engines %}
-                    <th>Abusix</th>
-                    {% endif %}
-                    {% if "rdap" in analysis_results.selected_engines %}
-                    <th>RDAP</th>
-                    {% endif %}
-                    {% if "threatfox" in analysis_results.selected_engines %}
-                    <th>ThreatFox</th>
-                    {% endif %}
-                    {% if "google" in analysis_results.selected_engines %}
-                    <th>Google</th>
-                    {% endif %}
-                    {% if "github" in analysis_results.selected_engines %}
-                    <th>Github</th>
-                    {% endif %}
-                    {% if "ioc_one_html" in analysis_results.selected_engines %}
-                    <th>Ioc.One (HTML)</th>
-                    {% endif %}
-                    {% if "ioc_one_pdf" in analysis_results.selected_engines %}
-                    <th>Ioc.One (PDF)</th>
-                    {% endif %}
-                    {% if "urlscan" in analysis_results.selected_engines %}
-                    <th>URLscan</th>
-                    {% endif %}
-                    {% if "opencti" in analysis_results.selected_engines %}
-                    <th>OpenCTI</th>
-                    {% endif %}
-                    {% if "hudsonrock" in analysis_results.selected_engines %}
-                    <th>Hudson Rock</th>
-                    {% endif %}
-                    {% if "crowdstrike" in analysis_results.selected_engines %}
-                    <th>CrowdStrike</th>
-                    {% endif %}
-                    {% if "webscout" in analysis_results.selected_engines %}
-                    <th>WebScout</th>
-                    {% endif %}
-                    {% if "criminalip" in analysis_results.selected_engines %}
-                    <th>Criminal IP</th>
-                    {% endif %}
-                    {% if "alienvault" in analysis_results.selected_engines %}
-                    <th>Alienvault</th>
-                    {% endif %}
-                    {% if "google_dns" in analysis_results.selected_engines %}
-                    <th>Google DNS (common records)</th>
-                    {% endif %}
-                    {% if "misp" in analysis_results.selected_engines %}
-                    <th>MISP</th>
-                    {% endif %}
-                </tr>
-            </thead>
-            <tbody>
-                {% for result in analysis_results.results %}
-                <tr class="
-                    {% if result.abuseipdb and result.abuseipdb.risk_score > 50 %}
-                        high-risk
-                    {% elif result.virustotal and (result.virustotal.total_malicious > 10 or result.virustotal.community_score < -10) %}
-                        high-detection high-risk
-                    {% elif result.spur and result.spur.tunnels not in ['Not anonymous', 'Non applicable'] %}
-                        warning-row
-                    {% elif result.ipquery and (result.ipquery.is_proxy or result.ipquery.is_vpn or result.ipquery.is_tor) %}
-                        warning-row
-                    {% elif result.ipquery and result.ipquery.risk_score > 50 %}
-                        high-risk
-                    {% elif result.threatfox and result.threatfox.count != 0 %}
-                        high-risk
-                    {% elif result.opencti and result.opencti.latest_indicator_link and not result.opencti.revoked %}
-                        warning-row
-                    {% elif result.crowdstrike and result.crowdstrike.indicator_found and result.crowdstrike.malicious_confidence == 'high' %}
-                        high-risk
-                    {% elif result.webscout and 'vpn' in result.webscout.network_provider_services | map('lower') or result.webscout and 'proxy' in result.webscout.network_provider_services | map('lower') or result.webscout and result.webscout.is_proxy or result.webscout and result.webscout.is_tor or result.webscout and result.webscout.is_vpn %}
-                        warning-row
-                    {% elif result.webscout and result.webscout.risk_score > 50 %}
-                        high-risk
-                    {% elif result.virustotal and result.virustotal.community_score > 100 %}
-                        clean-detection
-                    {% endif %}
-                    ">
-                    <td title="{{ result.observable }}">{{ result.observable[:64] }}{% if result.observable | length >
-                        64 %}...{% endif %}</td>
-                    <td>{{ result.type }}</td>
-                    {% if "reverse_dns" in analysis_results.selected_engines %}
-                    <td>
-                        {% if result.reverse_dns %}
-                        {% for dns in result.reverse_dns.reverse_dns %}
-                        {{ dns }}<br>
-                        {% endfor %}
-                        {% else %}
-                        Not applicable
-                        {% endif %}
-                    </td>
-                    {% endif %}
-                    {% if "CHROME_EXTENSION" in analysis_results.results | map(attribute='type') %}
-                    <td>
-                        {% if result.type == "CHROME_EXTENSION" %}
-                        <a href="{{ result.extension.url }}" target="_blank">{{ result.extension.name }}</a>
-                        {% else %}
-                        Not applicable
-                        {% endif %}
-                    </td>
-                    {% endif %}
-                    {% if "ipquery" in analysis_results.selected_engines %}
-                    <td>
-                        {% if result.ipquery %}
-                        <strong>IP: </strong><a href="{{ result.ipquery.link }}" target="_blank">{{ result.ipquery.ip
-                            }}</a><br>
-                        <strong>Score: </strong><a href="{{ result.ipquery.link }}" target="_blank">{{
-                            result.ipquery.risk_score }}</a><br>
-
-                        <strong>Geoloc: </strong>{{ result.ipquery.geolocation }}<br>
-                        <strong>Country: </strong><span
-                            class="country country-{{result.ipquery.country_name | lower}}">{{result.ipquery.country_name}}</span>
-                        <span class="fi fi-{{ result.ipquery.country_code | lower }}"></span><br>
-                        <strong>ASN: </strong>{{ result.ipquery.asn }} {{ result.ipquery.isp }}<br>
-                        {% if result.ipquery.is_proxy == True %}
-                        <strong>Proxy: </strong>{{ result.ipquery.is_proxy }}<br>
-                        {% endif %}
-
-                        {% if result.ipquery.is_vpn == True %}
-                        <strong>VPN: </strong>{{ result.ipquery.is_vpn }}<br>
-                        {% endif %}
-                        {% if result.ipquery.is_tor == True %}
-                        <strong>Tor: </strong>{{ result.ipquery.is_tor }}<br>
-                        {% endif %}
-                        {% if result.ipquery.is_tor == False and result.ipquery.is_vpn == False and
-                        result.ipquery.is_proxy == False %}
-                        <strong>Type: </strong>Not anonymous<br>
-                        {% endif %}
-                        {% else %}
-                        Not applicable
-                        {% endif %}
-                    </td>
-                    {% endif %}
-                    {% if "ipinfo" in analysis_results.selected_engines %}
-                    <td>
-                        {% if result.ipinfo and result.reversed_success and result.type in ["URL", "FQDN"] %}
-                        Reverse DNS applied<br>
-                        {% endif %}
-                        {% if result.ipinfo %}
-                        <strong>IP: </strong><a href="{{ result.ipinfo.link }}" target="_blank">{{ result.ipinfo.ip
-                            }}</a><br>
-                        <strong>Geoloc: </strong>{{ result.ipinfo.geolocation }}<br>
-                        <strong>Country: </strong><span
-                            class="country country-{{result.ipinfo.country_name | lower}}">{{result.ipinfo.country_name}}</span>
-                        <span class="fi fi-{{ result.ipinfo.country_code | lower }}"></span><br>
-                        <strong>Hostname: </strong>{{ result.ipinfo.hostname }}<br>
-                        <strong>ASN: </strong>{{ result.ipinfo.asn }}
-                        {% else %}
-                        Not applicable
-                        {% endif %}
-                    </td>
-                    {% endif %}
-                    {% if "abuseipdb" in analysis_results.selected_engines %}
-                    <td>
-                        {% if result.abuseipdb and result.reversed_success and result.type in ["URL", "FQDN"] %}
-                        Reverse DNS applied<br>
-                        {% endif %}
-                        {% if result.abuseipdb %}
-                        <strong>Reports: </strong>
-                        <a href="{{ result.abuseipdb.link }}" target="_blank">{{ result.abuseipdb.reports }}</a><br>
-                        <strong>Risk: </strong>{{ result.abuseipdb.risk_score }}%<br>
-                        {% else %}
-                        Not applicable
-                        {% endif %}
-                    </td>
-                    {% endif %}
-                    {% if "spur" in analysis_results.selected_engines %}
-                    <td>
-                        {% if result.spur and result.reversed_success and result.type in ["URL", "FQDN"] %}
-                        Reverse DNS applied<br>
-                        {% endif %}
-                        {% if result.spur %}
-                        <a href="{{ result.spur.link }}" target="_blank">{{ result.spur.tunnels }}</a><br>
-                        {% else %}
-                        Not applicable
-                        {% endif %}
-                    </td>
-                    {% endif %}
-                    {% if "virustotal" in analysis_results.selected_engines %}
-                    <td>
-                        {% if result.virustotal %}
-                        <strong>Ratio: </strong>
-                        <a href="{{ result.virustotal.link }}" target="_blank">{{ result.virustotal.detection_ratio
-                            }}</a><br>
-                        <strong>Community: </strong>{{ result.virustotal.community_score }}
-                        {% else %}
-                        Not applicable
-                        {% endif %}
-                    </td>
-                    {% endif %}
-                    {% if "mde" in analysis_results.selected_engines %}
-                    <td>
-                        {% if result.mde and result.mde.ipAddress %}
-                        <strong>Devices: </strong><a href="{{ result.mde.link }}" target="_blank">{{
-                            result.mde.orgPrevalence }}</a><br>
-                        <strong>First seen: </strong>{{ result.mde.orgFirstSeen }} <br>
-                        <strong>Last seen: </strong>{{ result.mde.orgLastSeen }} <br>
-                        {% elif result.mde and result.mde.sha1 %}
-                        <strong>Devices: </strong><a href="{{ result.mde.link }}" target="_blank">{{
-                            result.mde.organizationPrevalence }}</a><br>
-                        <strong>First seen: </strong>{{ result.mde.orgFirstSeen }} <br>
-                        <strong>Last seen: </strong>{{ result.mde.orgLastSeen }} <br>
-                        <strong>Top filenames: </strong>{{ result.mde.topFileNames }} <br>
-                        <strong>File product name: </strong>{{ result.mde.fileProductName }} <br>
-                        <strong>File publisher: </strong>{{ result.mde.filePublisher }} <br>
-                        <strong>Signer : </strong>{{ result.mde.signer }} <br>
-                        <strong>Issuer: </strong>{{ result.mde.issuer }} <br>
-                        <strong>IsValidCertificate: </strong>{{ result.mde.isValidCertificate }} <br>
-                        <strong>Determination: </strong>{{ result.mde.determinationType }} <br>
-                        <strong>Determination value: </strong>{{ result.mde.determinationValue }}
-                        {% elif result.mde and result.mde.host %}
-                        </strong>Devices: </strong><a href="{{ result.mde.link }}" target="_blank">{{
-                            result.mde.orgPrevalence }}</a><br>
-                        </strong>First seen: </strong>{{ result.mde.orgFirstSeen }} <br>
-                        </strong>Last seen: </strong>{{ result.mde.orgLastSeen }} <br>
-                        {% else %}
-                        Not applicable
-                        {% endif %}
-                    </td>
-                    {% endif %}
-                    {% if "google_safe_browsing" in analysis_results.selected_engines %}
-                    <td>
-                        {% if result.google_safe_browsing %}
-                        <strong>Threat: </strong>{{ result.google_safe_browsing.threat_found }} <br>
-                        <strong>Details: </strong>{{ result.google_safe_browsing.details }}
-                        {% else %}
-                        Not applicable
-                        {% endif %}
-                    </td>
-                    {% endif %}
-                    {% if "shodan" in analysis_results.selected_engines %}
-                    <td>
-                        {% if result.shodan %}
-                        <strong>Ports:</strong><br>
-                        <a href="{{ result.shodan.link }}" target="_blank">
-                            {% for port in result.shodan.ports %}
-                            {{ port }}<br>
-                            {% endfor %}
-                        </a>
-                        {% if result.shodan.tags | length > 0 %}
-                        <strong>Tags: </strong>
-                        {% for tag in result.shodan.tags %}
-                        {{ tag | upper }}{% if not loop.last %}, {% endif %}
-                        {% endfor %}
-                        {% endif %}
-                        {% else %}
-                        Not applicable
-                        {% endif %}
-                    </td>
-                    {% endif %}
-                    {% if "phishtank" in analysis_results.selected_engines %}
-                    <td>
-                        {% if result.phishtank and result.phishtank.in_database == True and result.phishtank.valid ==
-                        True and result.phishtank.verified == True %}
-                        <a href="{{ result.phishtank.phish_detail_page }}" target="_blank">Found (valid and
-                            verified)</a>
-                        {% elif result.phishtank and result.phishtank.in_database == True and result.phishtank.valid ==
-                        False %}
-                        <a href="{{ result.phishtank.phish_detail_page }}" target="_blank">Found (invalid)</a>
-                        {% elif result.phishtank and result.phishtank.in_database == True and result.phishtank.verified
-                        == False %}
-                        <a href="{{ result.phishtank.phish_detail_page }}" target="_blank">Found (not verified)</a>
-                        {% elif result.phishtank and result.phishtank.in_database == False %}
-                        Not Found
-                        {% else %}
-                        Not applicable
-                        {% endif %}
-                    </td>
-                    {% endif %}
-                    {% if "abusix" in analysis_results.selected_engines %}
-                    <td>
-                        {% if result.abusix %}
-                        <strong>Abuse contact: </strong><a
-                            href="mailto:{{ result.abusix.abuse }}?subject=Report of abuse concerning {{ result.observable }}&body=Hello,%0D%0A%0D%0AOur team found out that your {{ result.type }} {{ result.observable }} does malicious activity.%0D%0A%0D%0APlease take actions.">{{
-                            result.abusix.abuse }}</a>
-                        {% else %}
-                        Not applicable
-                        {% endif %}
-                    </td>
-                    {% endif %}
-                    {% if "rdap" in analysis_results.selected_engines %}
-                    <td>
-                        {% if result.rdap %}
-                        <strong>Registrar: </strong><a href="{{ result.rdap.link }}" target="_blank">{{
-                            result.rdap.registrar }}</a><br>
-                        {% if result.rdap.abuse_contact and result.rdap.abuse_contact != "" %}
-                        <strong>Abuse contact: </strong><a
-                            href="mailto:{{ result.rdap.abuse_contact }}?subject=Report of abuse concerning {{ result.observable }}&body=Hello,%0D%0A%0D%0AOur team found out that your {{ result.type }} {{ result.observable }} does malicious activity.%0D%0A%0D%0APlease take actions.">{{
-                            result.rdap.abuse_contact }}</a><br>
-                        {% endif %}
-                        {% if result.rdap.registrant and result.rdap.registrant != "" %}
-                        <strong>Registrant: </strong> {{ result.rdap.registrant }}<br>
-                        {% endif %}
-                        {% if result.rdap.organization and result.rdap.organization != "" %}
-                        <strong>Organization: </strong>{{ result.rdap.organization }}<br>
-                        {% endif %}
-                        {% if result.rdap.registrant_email and result.rdap.registrant_email != "" %}
-                        <strong>Registrant email: </strong><a
-                            href="mailto:{{ result.rdap.registrant_email }}?subject=Report of abuse concerning {{ result.observable }}&body=Hello,%0D%0A%0D%0AOur team found out that your {{ result.type }} {{ result.observable }} does malicious activity.%0D%0A%0D%0APlease take actions.">{{
-                            result.rdap.registrant_email }}</a><br>
-                        {% endif %}
-                        <strong>Creation: </strong>{{ result.rdap.creation_date }}<br>
-                        <strong>Expiration: </strong>{{ result.rdap.expiration_date }}<br>
-                        <strong>Updated: </strong>{{ result.rdap.update_date }}<br>
-                        <strong>Name servers: </strong><br>
-                        {% for ns in result.rdap.name_servers %}
-                        {{ ns }}<br>
-                        {% endfor %}
-                        {% else %}
-                        Not applicable
-                        {% endif %}
-                    </td>
-                    {% endif %}
-                    {% if "threatfox" in analysis_results.selected_engines %}
-                    <td>
-                        {% if result.threatfox and result.threatfox.count != 0 %}
-                        <strong>Count: </strong><a href="{{ result.threatfox.link }}" target="_blank"
-                            title="Might not be available in the website itself.">{{ result.threatfox.count }}</a><br>
-                        <strong>Malware: </strong><br>
-                        {% for malware in result.threatfox.malware_printable %}
-                        {{ malware }}<br>
-                        {% endfor %}
-                        {% elif result.threatfox and result.threatfox.count == 0 %}
-                        Not Found
-                        {% else %}
-                        Not applicable
-                        {% endif %}
-                    </td>
-                    {% endif %}
-                    {% if "google" in analysis_results.selected_engines %}
-                    <td>
-                        {% if result.google and result.google.results | length > 0 %}
-                        <strong>Search results: </strong><br>
-                        {% for search_result in result.google.results %}
-                        <a href="{{ search_result.url }}" target="_blank" title="{{ search_result.description }}">{{
-                            search_result.title }}</a><br>
-                        {% endfor %}
-                        {% elif result.google and result.google.results | length == 0 %}
-                        Not Found
-                        {% else %}
-                        Not applicable
-                        {% endif %}
-                    </td>
-                    {% endif %}
-                    {% if "github" in analysis_results.selected_engines %}
-                    <td>
-                        {% if result.github and result.github.results | length > 0 %}
-                        <strong>Search results: </strong><br>
-                        {% for search_result in result.github.results %}
-                        <a href="{{ search_result.url }}" target="_blank" title="{{ search_result.description }}">{{
-                            search_result.title }}</a><br>
-                        {% endfor %}
-                        {% elif result.github and result.github.results | length == 0 %}
-                        Not Found
-                        {% else %}
-                        Not applicable
-                        {% endif %}
-                    </td>
-                    {% endif %}
-                    {% if "ioc_one_html" in analysis_results.selected_engines %}
-                    <td>
-                        {% if result.ioc_one_html and result.ioc_one_html.results | length > 0 %}
-                        <strong>Search results: </strong><a href="{{ result.ioc_one_html.link }}" target="_blank">See on
-                            Ioc.One</a><br>
-                        ---<br>
-                        {% for search_result in result.ioc_one_html.results %}
-                        <a href="{{ search_result.source }}" target="_blank" title="{{ search_result.header }}">{{
-                            search_result.title }}</a><br>
-                        {% endfor %}
-                        {% elif result.ioc_one_html and result.ioc_one_html.results | length == 0 %}
-                        Not Found
-                        {% else %}
-                        Not applicable
-                        {% endif %}
-                    </td>
-                    {% endif %}
-                    {% if "ioc_one_pdf" in analysis_results.selected_engines %}
-                    <td>
-                        {% if result.ioc_one_pdf and result.ioc_one_pdf.results | length > 0 %}
-                        <strong>Search results: </strong><a href="{{ result.ioc_one_pdf.link }}" target="_blank">See on
-                            Ioc.One</a><br>
-                        ---<br>
-                        {% for search_result in result.ioc_one_pdf.results %}
-                        <a href="{{ search_result.source }}" target="_blank" title="{{ search_result.header }}">{{
-                            search_result.title }}</a><br>
-                        {% endfor %}
-                        {% elif result.ioc_one_pdf and result.ioc_one_pdf.results | length == 0 %}
-                        Not Found
-                        {% else %}
-                        Not applicable
-                        {% endif %}
-                    </td>
-                    {% endif %}
-                    {% if "urlscan" in analysis_results.selected_engines %}
-                    <td>
-                        {% if result.urlscan %}
-                        <strong>Scan count: </strong><a href="{{ result.urlscan.link }}" target="_blank">{{
-                            result.urlscan.scan_count }}</a><br>
-                        {% if result.urlscan.scan_count == 0 %}
-                        Not Found
-                        {% else %}
-                        <strong>
-                            {% if result.type in ["FQDN", "URL"] %}
-                            Top domains:
-                            {% else %}
-                            Top related domains:
-                            {% endif %}
-                        </strong>
-                        <ul>
-                            {% for domain in result.urlscan.top_domains %}
-                            <li>{{ domain.domain }} ({{ domain.count }})</li>
-                            {% endfor %}
-                        </ul>
-                        {% endif %}
-                        {% else %}
-                        Not applicable
-                        {% endif %}
-                    </td>
-                    {% endif %}
-                    {% if "opencti" in analysis_results.selected_engines %}
-                    <td>
-                        {% if result.opencti %}
-                        <strong>Global count: </strong>{{ result.opencti.global_count }}<br>
-                        <strong>Entity counts:</strong>
-                        <ul>
-                            {% for entity, count in result.opencti.entity_counts.items() %}
-                            <li>{{ entity }}: {{ count }}</li>
-                            {% endfor %}
-                        </ul>
-                        <strong>Search link: </strong><a href="{{ result.opencti.search_link }}" target="_blank">See on
-                            OpenCTI</a><br>
-                        <strong>Latest Entity Created At: </strong>{{ result.opencti.latest_created_at }}<br>
-                        {% if result.opencti.latest_indicator_link %}
-                        <strong>Latest Indicator Name: </strong>{{ result.opencti.latest_indicator_name }}<br>
-                        <strong>Latest Indicator Link: </strong><a href="{{ result.opencti.latest_indicator_link }}"
-                            target="_blank">See Indicator</a><br>
-                        <strong>OpenCTI Score: </strong>{{ result.opencti.x_opencti_score }} / 100<br>
-                        <strong>Confidence: </strong>{{ result.opencti.confidence }}<br>
-                        <strong>Revoked: </strong>{{ result.opencti.revoked }}<br>
-                        <strong>Valid From: </strong>{{ result.opencti.valid_from }}<br>
-                        <strong>Valid Until: </strong>{{ result.opencti.valid_until }}<br>
-                        {% endif %}
-                        {% else %}
-                        Not applicable
-                        {% endif %}
-                    </td>
-                    {% endif %}
-                    {% if "hudsonrock" in analysis_results.selected_engines %}
-                    <td>
-                        {% if result.type == "Email" and result.hudsonrock and result.hudsonrock.stealers %}
-                        <strong>Compromised Computer Details:</strong><br>
-                        {% for stealer in result.hudsonrock.stealers %}
-                        {% if stealer.computer_name %}<strong>Computer Name: </strong>{{ stealer.computer_name }}<br>{%
-                        endif %}
-                        {% if stealer.operating_system %}<strong>Operating System: </strong>{{ stealer.operating_system
-                        }}<br>{% endif %}
-                        {% if stealer.date_compromised %}<strong>Date Compromised: </strong>{{ stealer.date_compromised
-                        }}<br>{% endif %}
-                        {% if stealer.total_corporate_services %}<strong>Total Corporate Services: </strong>{{
-                        stealer.total_corporate_services }}<br>{% endif %}
-                        {% if stealer.total_user_services %}<strong>Total User Services: </strong>{{
-                        stealer.total_user_services }}<br>{% endif %}
-                        {% endfor %}
-                        {% elif result.hudsonrock and (result.type == "URL" or result.type == "FQDN") and
-                        result.hudsonrock.total %}
-                        <strong>Compromised domain details</strong>
-                        {% if result.hudsonrock.total %}<p><strong>Total: </strong>{{ result.hudsonrock.total }}</p>{%
-                        endif %}
-                        {% if result.hudsonrock.total and result.hudsonrock.totalStealers %}<p><strong>Total Stealers:
-                            </strong>{{ result.hudsonrock.totalStealers }}</p>{% endif %}
-                        {% if result.hudsonrock.employees %}<p><strong>Employees: </strong>{{
-                            result.hudsonrock.employees }}</p>{% endif %}
-                        {% if result.hudsonrock.users %}<p><strong>Users: </strong>{{ result.hudsonrock.users }}</p>{%
-                        endif %}
-                        {% if result.hudsonrock.third_parties %}<p><strong>Third Parties: </strong>{{
-                            result.hudsonrock.third_parties }}</p>{% endif %}
-                        {% if result.hudsonrock.totalUrls %}<p><strong>Total URLs: </strong>{{
-                            result.hudsonrock.totalUrls }}</p>{% endif %}
-                        {% if result.hudsonrock.last_employee_compromised %}<p><strong>Last Employee Compromised:
-                            </strong>{{ result.hudsonrock.last_employee_compromised.split('T')[0] }}</p>{% endif %}
-                        {% if result.hudsonrock.last_user_compromised %}<p><strong>Last User Compromised: </strong>{{
-                            result.hudsonrock.last_user_compromised.split('T')[0] }}</p>{% endif %}
-                        {% if result.hudsonrock.is_shopify %}<p><strong>Is Shopify: </strong>{{
-                            result.hudsonrock.is_shopify }}</p>{% endif %}
-                        {% if result.hudsonrock.applications %}<p><strong>Applications: </strong>{{
-                            result.hudsonrock.applications | map(attribute='keyword') | join(', ') }}</p>{% endif %}
-                        {% if result.hudsonrock.stealerFamilies %}
-                        <p><strong>Stealer Families: </strong></p>
-                        <ul>
-                            {% for family, count in result.hudsonrock.stealerFamilies.items() %}
-                            <li>{{ family }}: {{ count }}</li>
-                            {% endfor %}
-                        </ul>
-                        {% endif %}
-                        {% if result.hudsonrock.stats.employees_urls %}
-                        <p><strong>Employee URLs: </strong></p>
-                        <ul>
-                            {% for url in result.hudsonrock.stats.employees_urls %}
-                            {% if "••" not in url %}
-                            <li><a href="{{ url }}" target="_blank">{{ url }}</a></li>
-                            {% endif %}
-                            {% endfor %}
-                        </ul>
-                        {% endif %}
-                        {% if result.hudsonrock.stats.clients_urls %}
-                        <p><strong>Client URLs: </strong></p>
-                        <ul>
-                            {% for url in result.hudsonrock.stats.clients_urls %}
-                            {% if "••" not in url %}
-                            <li><a href="{{ url }}" target="_blank">{{ url }}</a></li>
-                            {% endif %}
-                            {% endfor %}
-                        </ul>
-                        {% endif %}
-                        {% else %}
-                        Not applicable
-                        {% endif %}
-                    </td>
-                    {% endif %}
-                    {% if "crowdstrike" in analysis_results.selected_engines %}
-                    <td>
-                        {% if result.crowdstrike %}
-                        <strong>Device Count: </strong>{{ result.crowdstrike.device_count }}<br>
-                        <strong>Link: </strong><a href="{{ result.crowdstrike.link }}" target="_blank">See on
-                            CrowdStrike</a><br>
-                        {% if result.crowdstrike.indicator_found %}
-                        <strong>Published Date: </strong>{{ result.crowdstrike.published_date }}<br>
-                        <strong>Last Updated: </strong>{{ result.crowdstrike.last_updated }}<br>
-                        {% if result.crowdstrike.actors %}
-                        <strong>Actors: </strong>{{ result.crowdstrike.actors | join(', ') }}<br>
-                        {% endif %}
-                        {% if result.crowdstrike.malicious_confidence %}
-                        <strong>Malicious Confidence: </strong>{{ result.crowdstrike.malicious_confidence }}<br>
-                        {% endif %}
-                        {% if result.crowdstrike.threat_types %}
-                        <strong>Threat Types: </strong>{{ result.crowdstrike.threat_types | join(', ') }}<br>
-                        {% endif %}
-                        {% if result.crowdstrike.malware_families %}
-                        <strong>Malware Families: </strong>{{ result.crowdstrike.malware_families | join(', ') }}<br>
-                        {% endif %}
-                        {% if result.crowdstrike.kill_chain %}
-                        <strong>Kill Chain: </strong>{{ result.crowdstrike.kill_chain | join(', ') }}<br>
-                        {% endif %}
-                        {% if result.crowdstrike.vulnerabilities | length > 0 %}
-                        <strong>Vulnerabilities: </strong>{{ result.crowdstrike.vulnerabilities | join(', ') }}<br>
-                        {% endif %}
-                        {% endif %}
-                        {% else %}
-                        Not applicable
-                        {% endif %}
-                    </td>
-                    {% endif %}
-                    {% if "webscout" in analysis_results.selected_engines %}
-                    <td>
-                        {% if result.webscout %}
-                        {% if result.webscout.ip %}<strong>IP: </strong>{{ result.webscout.ip }}<br>{% endif %}
-                        {% if result.webscout.risk_score %}<strong>Risk Score: </strong>{{ result.webscout.risk_score
-                        }}<br>{% endif %}
-                        {% if result.webscout.country_name %}<strong>Country: </strong> <span
-                            class="country country-{{result.webscout.country_name | lower}}">{{result.webscout.country_name}}</span>
-                        <span class="fi fi-{{ result.webscout.country_code | lower }}"></span><br>{% endif %}
-                        {% if result.webscout.hostnames %}<strong>Hostnames: </strong>{{ result.webscout.hostnames |
-                        join(', ') }}<br>{% endif %}
-                        {% if result.webscout.asn %}
-                        <span title="{% if result.webscout.description %}{{ result.webscout.description }}{% endif %}">
-                            <strong>ASN: </strong>
-                            {% if result.webscout.asn and result.webscout.asn != "" %}
-                            {{ result.webscout.asn}}
-                            {% endif %}
-                            {% if result.webscout.as_org and result.webscout.as_org != "" %}
-                            {{ result.webscout.as_org }}
-                            {% endif %}
-                            {% if (result.webscout.description and result.webscout.description != "") %}
-                            ℹ️
-                            {% endif %}
-                        </span>
-                        <br>
-                        {% endif %}
-                        {% if result.webscout.domains_on_ip %}<strong>Domains on IP: </strong>{{
-                        result.webscout.domains_on_ip }}<br>{% endif %}
-                        {% if result.webscout.network_type %}<strong>Type: </strong>{{ result.webscout.network_type
-                        }}<br>{% endif %}
-                        {% if result.webscout.network_service %}<strong>Network Service: </strong>{{
-                        result.webscout.network_service }}<br>{% endif %}
-                        {% if result.webscout.network_service_region %}<strong>Network Service Region: </strong>{{
-                        result.webscout.network_service_region }}<br>{% endif %}
-                        {% if result.webscout.network_provider_services %}<strong>Services: </strong>{{
-                        result.webscout.network_provider_services | join(', ') }}<br>{% endif %}
-                        {% if result.webscout.behavior %}<strong>Behavior: </strong>{{ result.webscout.behavior |
-                        join(', ') }}<br>{% endif %}
-                        {% if result.webscout.open_ports %}<strong>Open Ports: </strong>{{ result.webscout.open_ports |
-                        join(', ') }}{% endif %}
-                        {% if result.webscout.is_proxy %}
-                        <strong>Proxy: </strong>{{ result.webscout.is_proxy }}<br>
-                        {% endif %}
-                        {% if result.webscout.is_vpn %}
-                        <strong>VPN: </strong>{{ result.webscout.is_vpn }}<br>
-                        {% endif %}
-                        {% if result.webscout.is_tor %}
-                        <strong>Tor: </strong>{{ result.webscout.is_tor }}<br>
-                        {% endif %}
-                        {% else %}
-                        Not applicable
-                        {% endif %}
-                    </td>
-                    {% endif %}
-                    {% if "criminalip" in analysis_results.selected_engines %}
-                    <td>
-                        {% include "engine_layouts/criminalip_table.html" %}
-                    </td>
-                    {% endif %}
-                    {% if "alienvault" in analysis_results.selected_engines %}
-                    <td>
-                        {% include "engine_layouts/alienvault_table.html" %}
-                    </td>
-                    {% endif %}
-                    {% if "google_dns" in analysis_results.selected_engines %}
-                    <td>
-                        {% include "engine_layouts/google_dns_table.html" %}
-                    </td>
-                    {% endif %}
-                    {% if "misp" in analysis_results.selected_engines %}
-                    <td>
-                        {% include "engine_layouts/misp_table.html" %}
-                    </td>
-                    {% endif %}
-                </tr>
-                {% endfor %}
-            </tbody>
-        </table>
-        {% elif analysis_results.results | length == 1 %}
-
-        <div class="cards-container">
-            <div class="cards-results-container">
-                <div class="card">
-                    <h3 title="{{ analysis_results.results[0].observable }}">{{
-                        analysis_results.results[0].observable[:64] }}{% if analysis_results.results[0].observable |
-                        length > 80 %}...{% endif %}</h3>
-                    <p>{{ analysis_results.results[0].type }}</p>
-                </div>
-                {% if analysis_results.results[0].reverse_dns and analysis_results.results[0].reverse_dns.reverse_dns %}
-                <div class="card">
-                    <h3>DNS Lookup</h3>
-                    <p>{{ analysis_results.results[0].reverse_dns.reverse_dns | join(', ') }}</p>
-                </div>
-                {% endif %}
-                {% if analysis_results.results[0].virustotal %}
-                <div class="card
-                {% if analysis_results.results[0].virustotal and (analysis_results.results[0].virustotal.total_malicious > 10 or analysis_results.results[0].virustotal.community_score < -10) %}
-                 high-detection" style="background-color: red;" {% elif analysis_results.results[0].virustotal and
-                    analysis_results.results[0].virustotal.community_score> 100 %}
-                    clean-detection" style="background-color: green;"
-                    {% else %}
-                    "
-                    {% endif %}
-                    >
-                    <h3>VirusTotal</h3>
-                    <p><strong>Ratio: </strong><a href="{{ analysis_results.results[0].virustotal.link }}"
-                            target="_blank">{{ analysis_results.results[0].virustotal.detection_ratio }}</a></p>
-                    <p><strong>Community: </strong>{{ analysis_results.results[0].virustotal.community_score }}</p>
-                </div>
-                {% endif %}
-                {% if analysis_results.results[0].extension %}
-                <div class="card">
-                    <h3>Extension</h3>
-                    {% if analysis_results.results[0].extension.url %}
-                    <p><a href="{{ analysis_results.results[0].extension.url }}" target="_blank">{{
-                            analysis_results.results[0].extension.name }}</a></p>
-                    {% else %}
-                    <p>Not Found</p>
-                    {% endif %}
-                </div>
-                {% endif %}
-            </div>
-            <div class="cards-results-container">
-                {% if analysis_results.results[0].rdap %}
-                <div class="card">
-                    <h3>RDAP</h3>
-                    <p><strong>Registrar: </strong><a href="{{ analysis_results.results[0].rdap.link }}"
-                            target="_blank">{{ analysis_results.results[0].rdap.registrar }}</a></p>
-                    {% if analysis_results.results[0].rdap.abuse_contact %}
-                    <p><strong>Abuse contact: </strong><a
-                            href="mailto:{{ analysis_results.results[0].rdap.abuse_contact }}?subject=Report of abuse concerning {{ analysis_results.results[0].observable }}&body=Hello,%0D%0A%0D%0AOur team found out that your {{ analysis_results.results[0].type }} {{ analysis_results.results[0].observable }} does malicious activity.%0D%0A%0D%0APlease take actions.">{{
-                            analysis_results.results[0].rdap.abuse_contact }}</a></p>
-                    {% endif %}
-                    {% if analysis_results.results[0].rdap.registrant %}
-                    <p><strong>Registrant: </strong>{{ analysis_results.results[0].rdap.registrant }}</p>
-                    {% endif %}
-                    {% if analysis_results.results[0].rdap.organization %}
-                    <p><strong>Organization: </strong>{{ analysis_results.results[0].rdap.organization }}</p>
-                    {% endif %}
-                    {% if analysis_results.results[0].rdap.registrant_email %}
-                    <p><strong>Registrant email: </strong><a
-                            href="mailto:{{ analysis_results.results[0].rdap.registrant_email }}?subject=Report of abuse concerning {{ analysis_results.results[0].observable }}&body=Hello,%0D%0A%0D%0AOur team found out that your {{ analysis_results.results[0].type }} {{ analysis_results.results[0].observable }} does malicious activity.%0D%0A%0D%0APlease take actions.">{{
-                            analysis_results.results[0].rdap.registrant_email }}</a></p>
-                    {% endif %}
-                    <p><strong>Creation: </strong>{{ analysis_results.results[0].rdap.creation_date }}</p>
-                    <p><strong>Expiration: </strong>{{ analysis_results.results[0].rdap.expiration_date }}</p>
-                    <p><strong>Updated: </strong>{{ analysis_results.results[0].rdap.update_date }}</p>
-                    <p><strong>Name servers: </strong>{{ analysis_results.results[0].rdap.name_servers | join(', ') }}
-                    </p>
-                </div>
-                {% endif %}
-                {% if analysis_results.results[0].ipquery %}
-                <div class="card
-                {% if analysis_results.results[0].ipquery and (analysis_results.results[0].ipquery.is_proxy or analysis_results.results[0].ipquery.is_vpn or analysis_results.results[0].ipquery.is_tor) %}
-                 warning-row" style="background-color: orange;" {% elif analysis_results.results[0].ipquery and
-                    analysis_results.results[0].ipquery.risk_score> 50 %}
-                    high-risk" style="background-color: red;"
-                    {% else %}
-                    "
-                    {% endif %}
-                    >
-                    <h3>IPquery</h3>
-                    <p><strong>IP: </strong><a href="{{ analysis_results.results[0].ipquery.link }}" target="_blank">{{
-                            analysis_results.results[0].ipquery.ip }}</a></p>
-                    <p><strong>Score: </strong>{{ analysis_results.results[0].ipquery.risk_score }}</p>
-                    <p><strong>Geoloc: </strong>{{ analysis_results.results[0].ipquery.geolocation }}</p>
-                    <p><strong>Country: </strong>{{ analysis_results.results[0].ipquery.country_name }} <span
-                            class="fi fi-{{ analysis_results.results[0].ipquery.country_code | lower }}"></span></p>
-                    <p><strong>ASN: </strong>{{ analysis_results.results[0].ipquery.asn }} {{
-                        analysis_results.results[0].ipquery.isp }}</p>
-                    {% if analysis_results.results[0].ipquery.is_proxy %}
-                    <p><strong>Proxy: </strong>{{ analysis_results.results[0].ipquery.is_proxy }}</p>
-                    {% endif %}
-                    {% if analysis_results.results[0].ipquery.is_vpn %}
-                    <p><strong>VPN: </strong>{{ analysis_results.results[0].ipquery.is_vpn }}</p>
-                    {% endif %}
-                    {% if analysis_results.results[0].ipquery.is_tor %}
-                    <p><strong>Tor: </strong>{{ analysis_results.results[0].ipquery.is_tor }}</p>
-                    {% endif %}
-                    {% if not analysis_results.results[0].ipquery.is_tor and not
-                    analysis_results.results[0].ipquery.is_vpn and not analysis_results.results[0].ipquery.is_proxy %}
-                    <p><strong>Type: </strong>Not anonymous</p>
-                    {% endif %}
-                </div>
-                {% endif %}
-                {% if analysis_results.results[0].ipinfo %}
-                <div class="card">
-                    <h3>IPinfo</h3>
-                    <p><strong>IP: </strong><a href="{{ analysis_results.results[0].ipinfo.link }}" target="_blank">{{
-                            analysis_results.results[0].ipinfo.ip }}</a></p>
-                    <p><strong>Geoloc: </strong>{{ analysis_results.results[0].ipinfo.geolocation }}</p>
-                    <p><strong>Country: </strong>{{ analysis_results.results[0].ipinfo.country_name }} <span
-                            class="fi fi-{{ analysis_results.results[0].ipinfo.country_code | lower }}"></span></p>
-                    <p><strong>Hostname: </strong>{{ analysis_results.results[0].ipinfo.hostname }}</p>
-                    <p><strong>ASN: </strong>{{ analysis_results.results[0].ipinfo.asn }}</p>
-                </div>
-                {% endif %}
-                {% if analysis_results.results[0].abusix %}
-                <div class="card">
-                    <h3>Abusix</h3>
-                    <p><strong>Abuse contact: </strong><a
-                            href="mailto:{{ analysis_results.results[0].abusix.abuse }}?subject=Report of abuse concerning {{ analysis_results.results[0].observable }}&body=Hello,%0D%0A%0D%0AOur team found out that your {{ analysis_results.results[0].type }} {{ analysis_results.results[0].observable }} does malicious activity.%0D%0A%0D%0APlease take actions.">{{
-                            analysis_results.results[0].abusix.abuse }}</a></p>
-                </div>
-                {% endif %}
-            </div>
-            <div class="cards-results-container">
-                {% if analysis_results.results[0].abuseipdb %}
-                <div class="card{% if analysis_results.results[0].abuseipdb and analysis_results.results[0].abuseipdb.risk_score > 50 %} high-risk"
-                    style="background-color: red;" {% else %}"{% endif %}>
-                    <h3>AbuseIPDB</h3>
-                    <p><strong>Reports: </strong><a href="{{ analysis_results.results[0].abuseipdb.link }}"
-                            target="_blank">{{ analysis_results.results[0].abuseipdb.reports }}</a></p>
-                    <p><strong>Risk: </strong>{{ analysis_results.results[0].abuseipdb.risk_score }}%</p>
-                </div>
-                {% endif %}
-                {% if analysis_results.results[0].spur %}
-                <div class="card{% if analysis_results.results[0].spur and analysis_results.results[0].spur.tunnels not in ['Not anonymous', 'Non applicable'] %} warning-row"
-                    style="background-color: orange;" {% else %}"{% endif %}>
-                    <h3>Spur.us</h3>
-                    <p><a href="{{ analysis_results.results[0].spur.link }}" target="_blank">{{
-                            analysis_results.results[0].spur.tunnels }}</a></p>
-                </div>
-                {% endif %}
-                {% if analysis_results.results[0].webscout %}
-                <div class="card
-                {% if 'vpn' in analysis_results.results[0].webscout.network_provider_services | map('lower') or 'proxy' in analysis_results.results[0].webscout.network_provider_services | map('lower') or analysis_results.results[0].webscout.is_vpn or analysis_results.results[0].webscout.is_proxy or analysis_results.results[0].webscout.is_tor %}
-                    warning-row" style="background-color: orange;" {% elif
-                    analysis_results.results[0].webscout.risk_score> 50 %}
-                    high-risk" style="background-color: red;"
-                    {% else %}
-                    "
-                    {% endif %}
-                    >
-                    <h3>WebScout</h3>
-                    {% if analysis_results.results[0].webscout.ip %}
-                    <p><strong>IP: </strong>{{ analysis_results.results[0].webscout.ip }}</p>
-                    {% endif %}
-                    {% if analysis_results.results[0].webscout.risk_score %}
-                    <p><strong>Risk Score: </strong>{{ analysis_results.results[0].webscout.risk_score }}</p>
-                    {% endif %}
-                    {% if analysis_results.results[0].webscout.country_name %}
-                    <p><strong>Country: </strong>{{ analysis_results.results[0].webscout.country_name }} <span
-                            class="fi fi-{{ analysis_results.results[0].webscout.country_code | lower }}"></span></p>
-                    {% endif %}
-                    {% if analysis_results.results[0].webscout.hostnames %}
-                    <p><strong>Hostnames: </strong>{{ analysis_results.results[0].webscout.hostnames | join(', ') }}</p>
-                    {% endif %}
-                    {% if analysis_results.results[0].webscout.asn %}
-                    <p>
-                        <span
-                            title="{% if analysis_results.results[0].webscout.description %}{{ analysis_results.results[0].webscout.description }}{% endif %}">
-                            <strong>ASN: </strong>
-                            {% if analysis_results.results[0].webscout.asn and analysis_results.results[0].webscout.asn
-                            != "" %}
-                            {{ analysis_results.results[0].webscout.asn }}
-                            {% endif %}
-                            {% if analysis_results.results[0].webscout.as_org and
-                            analysis_results.results[0].webscout.as_org != "" %}
-                            {{ analysis_results.results[0].webscout.as_org }}
-                            {% endif %}
-                            {% if (analysis_results.results[0].webscout.description and
-                            analysis_results.results[0].webscout.description != "") %}
-                            ℹ️
-                            {% endif %}
-                        </span>
-                    </p>
-                    {% endif %}
-                    {% if analysis_results.results[0].webscout.domains_on_ip %}
-                    <p><strong>Domains on IP: </strong>{{ analysis_results.results[0].webscout.domains_on_ip }}</p>
-                    {% endif %}
-                    {% if analysis_results.results[0].webscout.network_type %}
-                    <p><strong>Type: </strong>{{ analysis_results.results[0].webscout.network_type }}</p>
-                    {% endif %}
-                    {% if analysis_results.results[0].webscout.network_service %}
-                    <p><strong>Network Service: </strong>{{ analysis_results.results[0].webscout.network_service }}</p>
-                    {% endif %}
-                    {% if analysis_results.results[0].webscout.network_service_region %}
-                    <p><strong>Network Service Region: </strong>{{
-                        analysis_results.results[0].webscout.network_service_region }}</p>
-                    {% endif %}
-                    {% if analysis_results.results[0].webscout.network_provider_services %}
-                    <p><strong>Services: </strong>{{ analysis_results.results[0].webscout.network_provider_services |
-                        join(', ') }}</p>
-                    {% endif %}
-                    {% if analysis_results.results[0].webscout.behavior %}
-                    <p><strong>Behavior: </strong>{{ analysis_results.results[0].webscout.behavior | join(', ') }}</p>
-                    {% endif %}
-                    {% if analysis_results.results[0].webscout.open_ports %}
-                    <p><strong>Open Ports: </strong>{{ analysis_results.results[0].webscout.open_ports | join(', ') }}
-                    </p>
-                    {% endif %}
-                    {% if analysis_results.results[0].webscout.is_vpn %}
-                    <p><strong>VPN: </strong>{{ analysis_results.results[0].webscout.is_vpn }}</p>
-                    {% endif %}
-                    {% if analysis_results.results[0].webscout.is_proxy %}
-                    <p><strong>Proxy: </strong>{{ analysis_results.results[0].webscout.is_proxy }}</p>
-                    {% endif %}
-                    {% if analysis_results.results[0].webscout.is_tor %}
-                    <p><strong>Tor: </strong>{{ analysis_results.results[0].webscout.is_tor }}</p>
-                    {% endif %}
-                </div>
-                {% endif %}
-            </div>
-
-            <div class="cards-results-container">
-                {% if analysis_results.results[0].urlscan %}
-                <div class="card">
-                    <h3>URLscan</h3>
-                    <p><strong>Scan count: </strong><a href="{{ analysis_results.results[0].urlscan.link }}"
-                            target="_blank">{{ analysis_results.results[0].urlscan.scan_count }}</a></p>
-                    {% if analysis_results.results[0].urlscan.scan_count == 0 %}
-                    <p>Not Found</p>
-                    {% else %}
-                    <p><strong>
-                            {% if analysis_results.results[0].type in ["FQDN", "URL"] %}
-                            Top domains:
-                            {% else %}
-                            Top related domains:
-                            {% endif %}
-                        </strong></p>
-                    <ul>
-                        {% for domain in analysis_results.results[0].urlscan.top_domains %}
-                        <li>{{ domain.domain }} ({{ domain.count }})</li>
-                        {% endfor %}
-                    </ul>
-                </div>
-                {% endif %}
-                {% endif %}
-            </div>
-
-            <div class="cards-results-container">
-                {% if analysis_results.results[0].mde %}
-                <div class="card">
-                    <h3>Microsoft Defender for Endpoint</h3>
-                    {% if analysis_results.results[0].mde.ipAddress %}
-                    <p><strong>Devices: </strong><a href="{{ analysis_results.results[0].mde.link }}" target="_blank">{{
-                            analysis_results.results[0].mde.orgPrevalence }}</a></p>
-                    <p><strong>First seen: </strong>{{ analysis_results.results[0].mde.orgFirstSeen }}</p>
-                    <p><strong>Last seen: </strong>{{ analysis_results.results[0].mde.orgLastSeen }}</p>
-                    {% elif analysis_results.results[0].mde.sha1 %}
-                    <p><strong>Devices: </strong><a href="{{ analysis_results.results[0].mde.link }}" target="_blank">{{
-                            analysis_results.results[0].mde.organizationPrevalence }}</a></p>
-                    <p><strong>First seen: </strong>{{ analysis_results.results[0].mde.orgFirstSeen }}</p>
-                    <p><strong>Last seen: </strong>{{ analysis_results.results[0].mde.orgLastSeen }}</p>
-                    <p><strong>Top filenames: </strong>{{ analysis_results.results[0].mde.topFileNames }}</p>
-                    <p><strong>File product name: </strong>{{ analysis_results.results[0].mde.fileProductName }}</p>
-                    <p><strong>File publisher: </strong>{{ analysis_results.results[0].mde.filePublisher }}</p>
-                    <p><strong>Signer: </strong>{{ analysis_results.results[0].mde.signer }}</p>
-                    <p><strong>Issuer: </strong>{{ analysis_results.results[0].mde.issuer }}</p>
-                    <p><strong>IsValidCertificate: </strong>{{ analysis_results.results[0].mde.isValidCertificate }}</p>
-                    <p><strong>Determination: </strong>{{ analysis_results.results[0].mde.determinationType }}</p>
-                    <p><strong>Determination value: </strong>{{ analysis_results.results[0].mde.determinationValue }}
-                    </p>
-                    {% elif analysis_results.results[0].mde.host %}
-                    <p><strong>Devices: </strong><a href="{{ analysis_results.results[0].mde.link }}" target="_blank">{{
-                            analysis_results.results[0].mde.orgPrevalence }}</a></p>
-                    <p><strong>First seen: </strong>{{ analysis_results.results[0].mde.orgFirstSeen }}</p>
-                    <p><strong>Last seen: </strong>{{ analysis_results.results[0].mde.orgLastSeen }}</p>
-                    {% endif %}
-                </div>
-                {% endif %}
-                {% if analysis_results.results[0].crowdstrike %}
-                <div class="card{% if analysis_results.results[0].crowdstrike.indicator_found and analysis_results.results[0].crowdstrike.malicious_confidence == 'high' %} high-risk"
-                    style="background-color: red;" {% else %}"{% endif %}>
-                    <h3>CrowdStrike</h3>
-                    <p><strong>Device Count: </strong>{{ analysis_results.results[0].crowdstrike.device_count }}</p>
-                    <p><strong>Link: </strong><a href="{{ analysis_results.results[0].crowdstrike.link }}"
-                            target="_blank">See on CrowdStrike</a></p>
-                    {% if analysis_results.results[0].crowdstrike.indicator_found %}
-                    <p><strong>Published Date: </strong>{{ analysis_results.results[0].crowdstrike.published_date }}</p>
-                    <p><strong>Last Updated: </strong>{{ analysis_results.results[0].crowdstrike.last_updated }}</p>
-                    {% if analysis_results.results[0].crowdstrike.actors %}
-                    <p><strong>Actors: </strong>{{ analysis_results.results[0].crowdstrike.actors | join(', ') }}</p>
-                    {% endif %}
-                    {% if analysis_results.results[0].crowdstrike.malicious_confidence %}
-                    <p><strong>Malicious Confidence: </strong>{{
-                        analysis_results.results[0].crowdstrike.malicious_confidence }}</p>
-                    {% endif %}
-                    {% if analysis_results.results[0].crowdstrike.threat_types %}
-                    <p><strong>Threat Types: </strong>{{ analysis_results.results[0].crowdstrike.threat_types | join(',
-                        ') }}</p>
-                    {% endif %}
-                    {% if analysis_results.results[0].crowdstrike.malware_families %}
-                    <p><strong>Malware Families: </strong>{{ analysis_results.results[0].crowdstrike.malware_families |
-                        join(', ') }}</p>
-                    {% endif %}
-                    {% if analysis_results.results[0].crowdstrike.kill_chain %}
-                    <p><strong>Kill Chain: </strong>{{ analysis_results.results[0].crowdstrike.kill_chain | join(', ')
-                        }}</p>
-                    {% endif %}
-                    {% if analysis_results.results[0].crowdstrike.vulnerabilities | length > 0 %}
-                    <p><strong>Vulnerabilities: </strong>{{ analysis_results.results[0].crowdstrike.vulnerabilities |
-                        join(', ') }}</p>
-                    {% endif %}
-                    {% endif %}
-                </div>
-                {% endif %}
-                {% if analysis_results.results[0].threatfox %}
-                <div class="card{% if analysis_results.results[0].threatfox and analysis_results.results[0].threatfox.count != 0 %} high-risk"
-                    style="background-color: red;" {% else %}"{% endif %}>
-                    <h3>ThreatFox</h3>
-                    {% if analysis_results.results[0].threatfox.count != 0 %}
-                    <p><strong>Count: </strong><a href="{{ analysis_results.results[0].threatfox.link }}"
-                            target="_blank">{{ analysis_results.results[0].threatfox.count }}</a></p>
-                    <p><strong>Malware: </strong>{{ analysis_results.results[0].threatfox.malware_printable | join(', ')
-                        }}</p>
-                    {% else %}
-                    <p>Not Found</p>
-                    {% endif %}
-                </div>
-                {% endif %}
-
-                {% if analysis_results.results[0].phishtank %}
-                <div class="card">
-                    <h3>Phishtank</h3>
-                    {% if analysis_results.results[0].phishtank.in_database == True and
-                    analysis_results.results[0].phishtank.valid == True and
-                    analysis_results.results[0].phishtank.verified == True %}
-                    <p><a href="{{ analysis_results.results[0].phishtank.phish_detail_page }}" target="_blank">Found
-                            (valid and verified)</a></p>
-                    {% elif analysis_results.results[0].phishtank.in_database == True and
-                    analysis_results.results[0].phishtank.valid == False %}
-                    <p><a href="{{ analysis_results.results[0].phishtank.phish_detail_page }}" target="_blank">Found
-                            (invalid)</a></p>
-                    {% elif analysis_results.results[0].phishtank.in_database == True and
-                    analysis_results.results[0].phishtank.verified == False %}
-                    <p><a href="{{ analysis_results.results[0].phishtank.phish_detail_page }}" target="_blank">Found
-                            (not verified)</a></p>
-                    {% elif analysis_results.results[0].phishtank.in_database == False %}
-                    <p>Not Found</p>
-                    {% else %}
-                    <p>Not applicable</p>
-                    {% endif %}
-                </div>
-                {% endif %}
-            </div>
-            <div class="cards-results-container">
-                {% if analysis_results.results[0].google_safe_browsing %}
-                <div class="card">
-                    <h3>Google Safe Browsing</h3>
-                    <p><strong>Threat: </strong>{{ analysis_results.results[0].google_safe_browsing.threat_found }}</p>
-                    <p><strong>Details: </strong>{{ analysis_results.results[0].google_safe_browsing.details }}</p>
-                </div>
-                {% endif %}
-                {% if analysis_results.results[0].shodan %}
-                <div class="card">
-                    <h3>Shodan</h3>
-                    <p><strong>Ports: </strong>{{ analysis_results.results[0].shodan.ports | join(', ') }}</p>
-                    {% if analysis_results.results[0].shodan.tags | length > 0 %}
-                    <p><strong>Tags: </strong>{{ analysis_results.results[0].shodan.tags | join(', ') }}</p>
-                    {% endif %}
-                </div>
-                {% endif %}
-            </div>
-
-            <div class="cards-results-container">
-                {% if analysis_results.results[0].google %}
-                <div class="card">
-                    <h3>Google</h3>
-                    <p><strong>Search results: </strong></p>
-                    {% if analysis_results.results[0].google.results | length > 0 %}
-                    {% for search_result in analysis_results.results[0].google.results %}
-                    <p><a href="{{ search_result.url }}" target="_blank" title="{{ search_result.description }}">{{
-                            search_result.title }}</a></p>
-                    {% endfor %}
-                    {% else %}
-                    <p>Not Found</p>
-                    {% endif %}
-                </div>
-                {% endif %}
-                {% if analysis_results.results[0].github %}
-                <div class="card">
-                    <h3>Github</h3>
-                    <p><strong>Search results: </strong></p>
-                    {% if analysis_results.results[0].github.results | length > 0 %}
-                    {% for search_result in analysis_results.results[0].github.results %}
-                    <p><a href="{{ search_result.url }}" target="_blank" title="{{ search_result.description }}">{{
-                            search_result.title }}</a></p>
-                    {% endfor %}
-                    {% else %}
-                    <p>Not Found</p>
-                    {% endif %}
-                </div>
-                {% endif %}
-            </div>
-            <div class="cards-results-container">
-                {% if analysis_results.results[0].ioc_one_html %}
-                <div class="card">
-                    <h3>Ioc.One (HTML)</h3>
-                    <p><strong>Search results: </strong></p>
-                    {% if analysis_results.results[0].ioc_one_html.results | length > 0 %}
-                    {% for search_result in analysis_results.results[0].ioc_one_html.results %}
-                    <p><a href="{{ search_result.source }}" target="_blank" title="{{ search_result.header }}">{{
-                            search_result.title }}</a></p>
-                    {% endfor %}
-                    {% else %}
-                    <p>Not Found</p>
-                    {% endif %}
-                </div>
-                {% endif %}
-                {% if analysis_results.results[0].ioc_one_pdf %}
-                <div class="card">
-                    <h3>Ioc.One (PDF)</h3>
-                    <p><strong>Search results: </strong></p>
-                    {% if analysis_results.results[0].ioc_one_pdf.results | length > 0 %}
-                    {% for search_result in analysis_results.results[0].ioc_one_pdf.results %}
-                    <p><a href="{{ search_result.source }}" target="_blank" title="{{ search_result.header }}">{{
-                            search_result.title }}</a></p>
-                    {% endfor %}
-                    {% else %}
-                    <p>Not Found</p>
-                    {% endif %}
-                </div>
-                {% endif %}
-            </div>
-            <div class="cards-results-container">
-                {% if analysis_results.results[0].opencti %}
-                <div class="card{% if analysis_results.results[0].opencti.latest_indicator_link and not analysis_results.results[0].opencti.revoked %} warning-row"
-                    style="background-color: orange;" {% else %}"{% endif %}>
-                    <h3>OpenCTI</h3>
-                    <p><strong>Global count: </strong>{{ analysis_results.results[0].opencti.global_count }}</p>
-                    <p><strong>Entity counts:</strong></p>
-                    <ul>
-                        {% for entity, count in analysis_results.results[0].opencti.entity_counts.items() %}
-                        <li>{{ entity }}: {{ count }}</li>
-                        {% endfor %}
-                    </ul>
-                    <p><strong>Search link: </strong><a href="{{ analysis_results.results[0].opencti.search_link }}"
-                            target="_blank">See on OpenCTI</a></p>
-                    <p><strong>Latest Entity Created At: </strong>{{
-                        analysis_results.results[0].opencti.latest_created_at }}</p>
-                    {% if analysis_results.results[0].opencti.latest_indicator_link %}
-                    <p><strong>Latest Indicator Name: </strong>{{
-                        analysis_results.results[0].opencti.latest_indicator_name }}</p>
-                    <p><strong>Latest Indicator Link: </strong><a
-                            href="{{ analysis_results.results[0].opencti.latest_indicator_link }}" target="_blank">See
-                            Indicator</a></p>
-                    <p><strong>OpenCTI Score: </strong>{{ analysis_results.results[0].opencti.x_opencti_score }} / 100
-                    </p>
-                    <p><strong>Confidence: </strong>{{ analysis_results.results[0].opencti.confidence }}</p>
-                    <p><strong>Revoked: </strong>{{ analysis_results.results[0].opencti.revoked }}</p>
-                    <p><strong>Valid From: </strong>{{ analysis_results.results[0].opencti.valid_from }}</p>
-                    <p><strong>Valid Until: </strong>{{ analysis_results.results[0].opencti.valid_until }}</p>
-                    {% endif %}
-                </div>
-                {% endif %}
-            </div>
-            <div class="cards-results-container">
-                {% if analysis_results.results[0].hudsonrock %}
-                <div class="card">
-                    <h3>Hudson Rock</h3>
-                    {% if analysis_results.results[0].type == "Email" and
-                    analysis_results.results[0].hudsonrock.stealers %}
-                    <p><strong>Compromised Computer Details:</strong></p>
-                    {% for stealer in analysis_results.results[0].hudsonrock.stealers %}
-                    {% if stealer.computer_name %}
-                    <p><strong>Computer Name: </strong>{{ stealer.computer_name }}</p>
-                    {% endif %}
-                    {% if stealer.operating_system %}
-                    <p><strong>Operating System: </strong>{{ stealer.operating_system }}</p>
-                    {% endif %}
-                    {% if stealer.date_compromised %}
-                    <p><strong>Date Compromised: </strong>{{ stealer.date_compromised }}</p>
-                    {% endif %}
-                    {% if stealer.total_corporate_services %}
-                    <p><strong>Total Corporate Services: </strong>{{ stealer.total_corporate_services }}</p>
-                    {% endif %}
-                    {% if stealer.total_user_services %}
-                    <p><strong>Total User Services: </strong>{{ stealer.total_user_services }}</p>
-                    {% endif %}
-                    {% endfor %}
-                    {% elif analysis_results.results[0].type == "URL" or analysis_results.results[0].type == "FQDN" and
-                    analysis_results.results[0].hudsonrock.total %}
-                    {% if analysis_results.results[0].hudsonrock.total %}
-                    <p><strong>Compromised domain details</strong></p>
-                    <p><strong>Total: </strong>{{ analysis_results.results[0].hudsonrock.total }}</p>
-                    {% endif %}
-                    {% if analysis_results.results[0].hudsonrock.total and
-                    analysis_results.results[0].hudsonrock.totalStealers %}
-                    <p><strong>Total Stealers: </strong>{{ analysis_results.results[0].hudsonrock.totalStealers }}</p>
-                    {% endif %}
-                    {% if analysis_results.results[0].hudsonrock.employees %}
-                    <p><strong>Employees: </strong>{{ analysis_results.results[0].hudsonrock.employees }}</p>
-                    {% endif %}
-                    {% if analysis_results.results[0].hudsonrock.users %}
-                    <p><strong>Users: </strong>{{ analysis_results.results[0].hudsonrock.users }}</p>
-                    {% endif %}
-                    {% if analysis_results.results[0].hudsonrock.third_parties %}
-                    <p><strong>Third Parties: </strong>{{ analysis_results.results[0].hudsonrock.third_parties }}</p>
-                    {% endif %}
-                    {% if analysis_results.results[0].hudsonrock.totalUrls %}
-                    <p><strong>Total URLs: </strong>{{ analysis_results.results[0].hudsonrock.totalUrls }}</p>
-                    {% endif %}
-                    {% if analysis_results.results[0].hudsonrock.last_employee_compromised %}
-                    <p><strong>Last Employee Compromised: </strong>{{
-                        analysis_results.results[0].hudsonrock.last_employee_compromised.split('T')[0] }}</p>
-                    {% endif %}
-                    {% if analysis_results.results[0].hudsonrock.last_user_compromised %}
-                    <p><strong>Last User Compromised: </strong>{{
-                        analysis_results.results[0].hudsonrock.last_user_compromised.split('T')[0] }}</p>
-                    {% endif %}
-                    {% if analysis_results.results[0].hudsonrock.is_shopify %}
-                    <p><strong>Is Shopify: </strong>{{ analysis_results.results[0].hudsonrock.is_shopify }}</p>
-                    {% endif %}
-                    {% if analysis_results.results[0].hudsonrock.applications %}
-                    <p><strong>Applications: </strong>{{ analysis_results.results[0].hudsonrock.applications |
-                        map(attribute='keyword') | join(', ') }}</p>
-                    {% endif %}
-                    {% if analysis_results.results[0].hudsonrock.stealerFamilies %}
-                    <p><strong>Stealer Families: </strong></p>
-                    <ul>
-                        {% for family, count in analysis_results.results[0].hudsonrock.stealerFamilies.items() %}
-                        <li>{{ family }}: {{ count }}</li>
-                        {% endfor %}
-                    </ul>
-                    {% endif %}
-                    {% if analysis_results.results[0].hudsonrock.stats.employees_urls %}
-                    <p><strong>Employee URLs: </strong></p>
-                    <ul>
-                        {% for url in analysis_results.results[0].hudsonrock.stats.employees_urls %}
-                        {% if "••" not in url %}
-                        <li><a href="{{ url }}" target="_blank">{{ url }}</a></li>
-                        {% endif %}
-                        {% endfor %}
-                    </ul>
-                    {% endif %}
-                    {% if analysis_results.results[0].hudsonrock.stats.clients_urls %}
-                    <p><strong>Client URLs: </strong></p>
-                    <ul>
-                        {% for url in analysis_results.results[0].hudsonrock.stats.clients_urls %}
-                        {% if "••" not in url %}
-                        <li><a href="{{ url }}" target="_blank">{{ url }}</a></li>
-                        {% endif %}
-                        {% endfor %}
-                    </ul>
-                    {% endif %}
-                    {% else %}
-                    <p>Not applicable</p>
-                    {% endif %}
-                </div>
-                {% endif %}
-                {% if analysis_results.results[0].criminalip %}
-                {% include "engine_layouts/criminalip_card.html" %}
-                {% endif %}
-                {% if analysis_results.results[0].alienvault %}
-                {% include "engine_layouts/alienvault_card.html" %}
-                {% endif %}
-                {% if analysis_results.results[0].google_dns %}
-                {% include "engine_layouts/google_dns_card.html" %}
-                {% endif %}
-                {% if analysis_results.results[0].misp %}
-                {% include "engine_layouts/misp_card.html" %}
-                {% endif %}
-            </div>
-        </div>
-        {% endif %}
-        {% endif %}
-    </div>
-    </div>
-    <div class="end-of-cards">
-
-    </div>
-
-    <script>
-        $(document).ready(function () {
-            $('#resultsTable').DataTable({
-                // Enable column reordering
-                colReorder: true,
-                // Enable responsive
-                responsive: true,
-                // Disable search
-                searching: false,
-                // Disable paging
-                paging: false,
-                ordering: true,
-                info: false,
-                // show sorting icons in th
-                orderCellsTop: true
-            });
-        });
-
-        // remove cards-results-container container if empty
-        function checkCardsBasicInfo() {
-            document.querySelectorAll('.cards-results-container').forEach(container => {
-                if (container.children.length === 0) {
-                    container.style.display = 'none';
-                }
-            });
-        }
-
-        checkCardsBasicInfo();
-    </script>
-
-</body>
-<footer class="footer">
-    <nav>
-        <ul>
-            <li><a href="/">Home</a></li>
-            <li><a href="/history">History</a></li>
-            <li><a href="/stats">Statistics</a></li>
-            <li><a href="/about">About</a></li>
-            <li><a href="https://github.com/stanfrbd/cyberbro" target="_blank">GitHub</a></li>
-        </ul>
-    </nav>
-</footer>
-
-</html>
-<script>
-    const moonIcon = "https://img.icons8.com/ios-filled/50/ffffff/moon-symbol.png";
-    const sunIcon = "https://img.icons8.com/ios-filled/50/ffffff/sun.png";
-
-    function filterTable() {
-        const searchInput = document.getElementById("searchInput").value.toLowerCase();
-        const countryFilter = document.getElementById("countryFilter").value.toLowerCase();
-        const riskFilter = document.getElementById("riskFilter").value.toLowerCase();
-        const detectionFilter = document.getElementById("detectionFilter").value.toLowerCase();
-        const typeFilter = document.getElementById("typeFilter").value.toLowerCase();
-        const proxyVpnFilter = document.getElementById("proxyVpnFilter").value.toLowerCase();
-        const table = document.getElementById("resultsTable");
-        const tr = table.getElementsByTagName("tr");
-
-        for (let i = 1; i < tr.length; i++) {
-            let td = tr[i].getElementsByTagName("td");
-            let showRow = true;
-
-            if (searchInput) {
-                showRow = Array.from(td).some(cell => cell.innerText.toLowerCase().includes(searchInput));
->>>>>>> 9f294648
             }
 
             function selectFree() {
@@ -2483,14 +173,15 @@
 
         <div style="display: flex; align-items: center; gap: 10px;">
             <button type="submit" class="btn">Start Analysis</button>
-            <label for="saveSelection" id="saveSelectionLabel" onclick="saveSelection()" style="cursor: pointer; font-size: 0.875rem; margin-left: 10px;">
+            <label for="saveSelection" id="saveSelectionLabel" onclick="saveSelection()"
+                style="cursor: pointer; font-size: 0.875rem; margin-left: 10px;">
                 Save selection
             </label>
             <script>
-                document.getElementById('saveSelectionLabel').addEventListener('mouseover', function() {
+                document.getElementById('saveSelectionLabel').addEventListener('mouseover', function () {
                     this.style.textDecoration = 'underline';
                 });
-                document.getElementById('saveSelectionLabel').addEventListener('mouseout', function() {
+                document.getElementById('saveSelectionLabel').addEventListener('mouseout', function () {
                     this.style.textDecoration = 'none';
                 });
             </script>
