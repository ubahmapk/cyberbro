--- conflicted
+++ resolved
@@ -10,11 +10,7 @@
       - id: check-yaml
 
   - repo: https://github.com/astral-sh/ruff-pre-commit
-<<<<<<< HEAD
-    rev: v0.13.1
-=======
-    rev: v0.14.4
->>>>>>> 59075ed4
+    rev: v0.14.5
     hooks:
       - id: ruff
         types_or: [python, pyi]
@@ -27,7 +23,7 @@
     # Bandit SAST
     # https://bandit.readthedocs.io/en/latest/index.html
   - repo: https://github.com/PyCQA/bandit
-    rev: "1.8.6"
+    rev: "1.9.1"
     hooks:
       - id: bandit
         types_or: [python, pyi]
