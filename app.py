import hashlib
import json
import logging
import threading
import time
import uuid
from dataclasses import asdict
from functools import lru_cache
from pathlib import Path

import ioc_fanger
import requests
from flask import Flask, jsonify, render_template, request, send_from_directory
from flask_caching import Cache
from flask_cors import CORS

from models.analysis_result import AnalysisResult, db
from utils.analysis import check_analysis_in_progress, perform_analysis
from utils.config import (
    BASE_DIR,
    SECRETS_FILE,
    Secrets,
    get_config,
    save_secrets_to_file,
)
from utils.export import export_to_csv, export_to_excel, prepare_data_for_export
from utils.stats import get_analysis_stats
from utils.utils import extract_observables

VERSION: str = "v0.7.1"


class InvalidCachefileError(Exception):
    pass


app: Flask = Flask(__name__)

logger: logging.Logger = logging.getLogger(__name__)

# Enable CORS, very permisive. If you want to restrict it, you can use the origins parameter (can break the GUI)
CORS(app)

# Ensure the data directory exists
DATA_DIR: Path = Path(BASE_DIR) / "data"
if not DATA_DIR.exists():
    DATA_DIR.mkdir(parents=True, exist_ok=True)

# Read the secrets from the secrets.json file
secrets: Secrets = get_config()

# Cache configuration
app.config["CACHE_TYPE"] = "SimpleCache"
app.config["CACHE_DEFAULT_TIMEOUT"] = secrets.api_cache_timeout
logger.debug(f"CACHE_DEFAULT_TIMEOUT: {app.config['CACHE_DEFAULT_TIMEOUT']}")

cache: Cache = Cache(app)

# Retrieve from secrets or default to 1MB - MAX_FORM_MEMORY_SIZE is the maximum size of the form data in bytes
app.config["MAX_FORM_MEMORY_SIZE"] = secrets.max_form_memory_size
logger.debug(f"MAX_FORM_MEMORY_SIZE: {app.config['MAX_FORM_MEMORY_SIZE']}")

# Define API_PREFIX
API_PREFIX: str = secrets.api_prefix

# Enable the config page - not intended for public use since authentication is not implemented
app.config["CONFIG_PAGE_ENABLED"] = secrets.config_page_enabled

# Define GUI_ENABLED_ENGINES
GUI_ENABLED_ENGINES: list = secrets.gui_enabled_engines

# Update the database URI to use the data directory
app.config["SQLALCHEMY_DATABASE_URI"] = f"sqlite:///{DATA_DIR / 'results.db'}"

# Disable modification tracking to save memory
app.config["SQLALCHEMY_TRACK_MODIFICATIONS"] = False

# Set the size of the database connection pool
app.config["SQLALCHEMY_POOL_SIZE"] = 10

# Set the maximum overflow size of the connection pool
app.config["SQLALCHEMY_MAX_OVERFLOW"] = 20

<<<<<<< HEAD
# Set version
app.config["VERSION"] = VERSION
=======
# Set version 
app.config['VERSION'] = "v0.7.2"
>>>>>>> 19c054e6

# Initialize the database
db.init_app(app)

# Create the database tables if they do not exist
with app.app_context():
    db.create_all()

PROXIES: dict[str, str] = {"https": secrets.proxy_url, "http": secrets.proxy_url}

SSL_VERIFY: bool = secrets.ssl_verify


def get_latest_version_from_cache_file(cache_file: Path) -> str:
    """Check if the cache file exists and is not older than a day.

    Return True if the cache file is valid and recent, False otherwise.
    """

    if not cache_file.exists():
        raise InvalidCachefileError("Cache file does not exist.")

    try:
        with cache_file.open() as f:
            try:
                cache_data = json.load(f)
            except json.JSONDecodeError as e:
                print("Cache file is corrupted, fetching latest version.")
                logger.warning("Cache file is corrupted, fetching latest version.")
                raise InvalidCachefileError("Cache file is corrupted.") from e

            last_checked = cache_data["last_checked"]
            if time.time() - last_checked > 86400:
                raise InvalidCachefileError("Cache file is too old.")
    except (OSError, KeyError) as e:
        raise InvalidCachefileError("Cache file is not readable.") from e

    return cache_data.get("latest_version", "")


def get_latest_version_from_updated_cache_file(cache_file: Path) -> str:
    """Update the cache file with the latest version and current time."""

    url: str = "https://api.github.com/repos/stanfrbd/cyberbro/releases/latest"

    if not cache_file.exists():
        cache_file.touch()

    try:
        response = requests.get(url, proxies=PROXIES, verify=SSL_VERIFY, timeout=5)
        response.raise_for_status()
        latest_release: dict = response.json()
        latest_version = latest_release.get("tag_name", "")
    except requests.exceptions.RequestException as e:
        logger.error(f"Error fetching latest version: {e}")
        return ""
    except json.JSONDecodeError as e:
        logger.error(f"Error decoding JSON response: {e}")
        return ""

    try:
        with cache_file.open("w") as f:
            json.dump(
                {"last_checked": time.time(), "latest_version": latest_version}, f
            )
            logger.info(f"Cache file updated with latest version: {latest_version}")
    except OSError as e:
        logger.error(f"Error writing to cache file: {e}")

    return latest_version


@lru_cache
def check_for_new_version(current_version: str) -> bool:
    """Check if a new version of the application is available."""

    cache_file: Path = DATA_DIR / "version_cache.json"

    # Check if cache file exists and is not older than a day
    try:
        latest_version: str = get_latest_version_from_cache_file(cache_file)
    except InvalidCachefileError:
        latest_version: str = get_latest_version_from_updated_cache_file(cache_file)

    return latest_version != current_version


@app.route("/")
def index():
    """Render the index page."""

    new_version_available: bool = check_for_new_version(app.config["VERSION"])

    return render_template(
        "index.html",
        results=[],
        API_PREFIX=API_PREFIX,
        GUI_ENABLED_ENGINES=GUI_ENABLED_ENGINES,
        new_version_available=new_version_available,
    )


@app.route("/analyze", methods=["POST"])
def analyze():
    """Handle the analyze request with caching and an option to ignore cache."""
    form_data = ioc_fanger.fang(request.form.get("observables", ""))
    observables = extract_observables(form_data)
    selected_engines = request.form.getlist("engines")
    ignore_cache = request.args.get("ignore_cache", "false").lower() == "true"

    # Generate a secure hash for form data and engines using SHA-256
    combined_data = f"{form_data}|{','.join(selected_engines)}"
    cache_key = (
        f"web-analyze-{hashlib.sha256(combined_data.encode('utf-8')).hexdigest()}"
    )

    if not ignore_cache:
        # Check cache
        cached_result = cache.get(cache_key)
        if cached_result:
            logger.debug(f"Cache hit: {cache_key}")
            logger.debug(f"Cached result: {cached_result}")
            return render_template(
                "waiting.html",
                analysis_id=cached_result["analysis_id"],
                API_PREFIX=API_PREFIX,
            ), 200

    # If no cache
    analysis_id = str(uuid.uuid4())
    threading.Thread(
        target=perform_analysis, args=(app, observables, selected_engines, analysis_id)
    ).start()

    # Generate response
    response_data = {"analysis_id": analysis_id}
    # Store in cache with a custom timeout from secrets or default to 30 minutes
    gui_cache_timeout = secrets.gui_cache_timeout
    cache.set(cache_key, response_data, timeout=gui_cache_timeout)

    return render_template(
        "waiting.html", analysis_id=analysis_id, API_PREFIX=API_PREFIX
    ), 200


@app.route("/results/<analysis_id>", methods=["GET"])
def show_results(analysis_id):
    """Show the results of the analysis."""
    analysis_results = db.session.get(AnalysisResult, analysis_id)
    if analysis_results:
        return render_template(
            "index.html", analysis_results=analysis_results, API_PREFIX=API_PREFIX
        )
    return render_template("404.html"), 404


@app.route(f"/{API_PREFIX}/is_analysis_complete/<analysis_id>", methods=["GET"])
def is_analysis_complete(analysis_id):
    """Check if the analysis is complete."""
    complete = not check_analysis_in_progress(analysis_id)
    return jsonify({"complete": complete})


@app.route("/export/<analysis_id>")
def export(analysis_id):
    """Export the analysis results."""
    format = request.args.get("format")
    analysis_results = db.session.get(AnalysisResult, analysis_id)
    data = prepare_data_for_export(analysis_results)
    timestamp = time.strftime("%Y-%m-%d_%H_%M_%S", time.localtime())

    if format == "csv":
        return export_to_csv(data, timestamp)
    if format == "excel":
        return export_to_excel(data, timestamp)
    return jsonify({"error": "Invalid export format requested."}), 400


@app.route("/favicon.ico")
def favicon():
    """Serve the favicon."""
    return send_from_directory(
        Path(app.root_path) / "images",
        "favicon.ico",
        mimetype="image/vnd.microsoft.icon",
    )


@app.errorhandler(404)
def page_not_found(e):
    """Handle 404 errors."""
    return render_template("404.html"), 404


@app.errorhandler(500)
def internal_server_error(e):
    """Handle 500 errors."""
    return render_template("500.html"), 500


@app.errorhandler(413)
def request_entity_too_large(e):
    """Handle 413 errors."""
    return render_template("413.html"), 413


@app.route("/history")
def history():
    """Render the history page."""
    analysis_results = (
        db.session.query(AnalysisResult)
        .filter(AnalysisResult.results != [])
        .order_by(AnalysisResult.end_time.desc())
        .limit(60)
        .all()
    )
    return render_template("history.html", analysis_results=analysis_results)


@app.route("/stats")
def stats():
    """Render the stats page."""
    stats = get_analysis_stats()
    return render_template("stats.html", stats=stats)


@app.route("/about")
def about():
    """Render the about page."""
    return render_template("about.html", version=app.config["VERSION"])


@app.route("/config")
def config():
    """Render the config page."""
    if not app.config.get("CONFIG_PAGE_ENABLED", False):
        return render_template("404.html"), 404
    return render_template("config.html", secrets=asdict(secrets))


@app.route("/update_config", methods=["POST"])
def update_config():
    """Update config from the form data"""
    if not app.config.get("CONFIG_PAGE_ENABLED", False):
        return jsonify({"message": "Configuration update is disabled."}), 403
    try:
        secrets.proxy_url = request.form.get("proxy_url", secrets.proxy_url)
        secrets.virustotal = request.form.get("virustotal", secrets.virustotal)
        secrets.abuseipdb = request.form.get("abuseipdb", secrets.abuseipdb)
        secrets.ipinfo = request.form.get("ipinfo", secrets.ipinfo)
        secrets.google_safe_browsing = request.form.get(
            "google_safe_browsing", secrets.google_safe_browsing
        )
        secrets.mde_tenant_id = request.form.get("mde_tenant_id", secrets.mde_tenant_id)
        secrets.mde_client_id = request.form.get("mde_client_id", secrets.mde_client_id)
        secrets.mde_client_secret = request.form.get(
            "mde_client_secret", secrets.mde_client_secret
        )
        secrets.shodan = request.form.get("shodan", secrets.shodan)
        secrets.opencti_api_key = request.form.get(
            "opencti_api_key", secrets.opencti_api_key
        )
        secrets.opencti_url = request.form.get("opencti_url", secrets.opencti_url)
        secrets.crowdstrike_client_id = request.form.get(
            "crowdstrike_client_id", secrets.crowdstrike_client_id
        )
        secrets.crowdstrike_client_secret = request.form.get(
            "crowdstrike_client_secret", secrets.crowdstrike_client_secret
        )
        secrets.crowdstrike_falcon_base_url = request.form.get(
            "crowdstrike_falcon_base_url", secrets.crowdstrike_falcon_base_url
        )
        secrets.webscout = request.form.get("webscout", secrets.webscout)

        # Apply the GUI_ENABLED_ENGINES configuration directly to the GUI to avoid restarting the app
        updated_gui_enabled_engines: str = request.form.get("gui_enabled_engines", "")
        if updated_gui_enabled_engines:
            global GUI_ENABLED_ENGINES
            secrets.gui_enabled_engines = [
                engine.strip().lower()
                for engine in updated_gui_enabled_engines.split(",")
            ]
            GUI_ENABLED_ENGINES = secrets.gui_enabled_engines

        # Save the secrets to the secrets.json file
        save_secrets_to_file(secrets, SECRETS_FILE)

        message = "Configuration updated successfully."
    except Exception as e:
        message = f"An error occurred while updating the configuration. {e}"
    return jsonify({"message": message})


@app.route(f"/{API_PREFIX}/results/<analysis_id>", methods=["GET"])
def get_results(analysis_id):
    """Get the results of the analysis."""
    analysis_results = db.session.get(AnalysisResult, analysis_id)
    if analysis_results:
        return jsonify(analysis_results.results)
    return jsonify({"error": "Analysis not found."}), 404


@app.route(f"/{API_PREFIX}/analyze", methods=["POST"])
def analyze_api():
    """Handle the analyze request via API with caching and hashing."""
    data = request.get_json()
    form_data = ioc_fanger.fang(data.get("text", ""))
    selected_engines = data.get("engines", [])
    ignore_cache = data.get("ignore_cache", False)

    # Generate a secure hash for form data and engines using SHA-256
    combined_data = f"{form_data}|{','.join(selected_engines)}"
    cache_key = (
        f"api-analyze-{hashlib.sha256(combined_data.encode('utf-8')).hexdigest()}"
    )

    if not ignore_cache:
        # Check cache
        cached_result = cache.get(cache_key)
        if cached_result:
            logger.debug(f"Cache hit: {cache_key}")
            logger.debug(f"Cached result: {cached_result}")
            return jsonify(cached_result), 200

    # If no cache
    analysis_id = str(uuid.uuid4())
    threading.Thread(
        target=perform_analysis,
        args=(app, extract_observables(form_data), selected_engines, analysis_id),
    ).start()

    # Generate response
    response_data = {"analysis_id": analysis_id, "link": f"/results/{analysis_id}"}
    response = jsonify(response_data)

    # Store in cache with the specified timeout for the API (api_cache_timeout)
    cache.set(cache_key, response_data)

    return response, 200


@app.route("/graph/<analysis_id>", methods=["GET"])
def graph(analysis_id):
    """Render the graph visualization for the given analysis ID."""
    analysis_results = db.session.get(AnalysisResult, analysis_id)
    if analysis_results:
        return render_template(
            "graph.html", analysis_id=analysis_id, API_PREFIX=API_PREFIX
        ), 200
    return render_template("404.html"), 404


if __name__ == "__main__":
    app.run(host="0.0.0.0", port=5000, debug=False)<|MERGE_RESOLUTION|>--- conflicted
+++ resolved
@@ -27,7 +27,7 @@
 from utils.stats import get_analysis_stats
 from utils.utils import extract_observables
 
-VERSION: str = "v0.7.1"
+VERSION: str = "v0.7.2"
 
 
 class InvalidCachefileError(Exception):
@@ -81,13 +81,8 @@
 # Set the maximum overflow size of the connection pool
 app.config["SQLALCHEMY_MAX_OVERFLOW"] = 20
 
-<<<<<<< HEAD
 # Set version
 app.config["VERSION"] = VERSION
-=======
-# Set version 
-app.config['VERSION'] = "v0.7.2"
->>>>>>> 19c054e6
 
 # Initialize the database
 db.init_app(app)
