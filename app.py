--- conflicted
+++ resolved
@@ -81,13 +81,8 @@
 # Set the maximum overflow size of the connection pool
 app.config["SQLALCHEMY_MAX_OVERFLOW"] = 20
 
-<<<<<<< HEAD
 # Set version
 app.config["VERSION"] = VERSION
-=======
-# Set version 
-app.config['VERSION'] = "v0.7.1"
->>>>>>> 00b895d0
 
 # Initialize the database
 db.init_app(app)
@@ -434,17 +429,11 @@
     """Render the graph visualization for the given analysis ID."""
     analysis_results = db.session.get(AnalysisResult, analysis_id)
     if analysis_results:
-<<<<<<< HEAD
         return render_template(
-            "graph.html", analysis_results=analysis_results.results
+            "graph.html", analysis_id=analysis_id, API_PREFIX=API_PREFIX
         ), 200
     return render_template("404.html"), 404
 
-=======
-        return render_template('graph.html', analysis_id=analysis_id, API_PREFIX=API_PREFIX), 200
-    else:
-        return render_template('404.html'), 404
->>>>>>> 00b895d0
 
 if __name__ == "__main__":
     app.run(host="0.0.0.0", port=5000, debug=False)